--- conflicted
+++ resolved
@@ -38,15 +38,7 @@
             {% if current_user.role == 'ADMIN' %}
                 <a class="navbar-link {% if request.path == '/admin/users' %}navbar-link-active{% endif %}" href="{{ url_for('admin_routes.users') }}">Users</a>
             {% endif %}
-<<<<<<< HEAD
-<<<<<<< HEAD
             <a class="navbar-link" href="{{ url_for('grid_routes.get_player') }}">Immaculate Grid Solver</a>
-=======
-            <a class="navbar-link" href="{{ url_for('grid_routes.prompts') }}">Immaculate Grid Solver</a>
->>>>>>> 0f9d042 (adding prompts with dropdown menus)
-=======
-            <a class="navbar-link" href="{{ url_for('grid_routes.get_player') }}">Immaculate Grid Solver</a>
->>>>>>> 484ee0f (Fixing bug with dropdown menus being linked)
             <a class="navbar-link" href="{{ url_for('home_routes.logout') }}">Logout</a>
         {% else %}
             <a class="navbar-link {% if request.path == '/signup' %}navbar-link-active{% endif %}" href="{{ url_for('home_routes.signup') }}">Sign Up</a>
