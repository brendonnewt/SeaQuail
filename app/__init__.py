--- conflicted
+++ resolved
@@ -55,11 +55,7 @@
     # After app has initialized, define blueprints and create tables
     with app.app_context():
         # Register blueprints/routes
-<<<<<<< HEAD
-        from .routes import admin_routes, allstarfull_routes, grid_routes, home_routes, depth_chart_routes
-=======
-        from .routes import admin_routes, grid_routes, home_routes
->>>>>>> 3f8b2ecd
+        from .routes import admin_routes, grid_routes, home_routes, depth_chart_routes
 
         app.register_blueprint(home_routes, url_prefix="/")
         app.register_blueprint(admin_routes, url_prefix="/admin")
