import os

from flask import Flask, flash, redirect, request, url_for
from flask_login import LoginManager, current_user, logout_user
from flask_sqlalchemy import SQLAlchemy

from . import csi3335f2024 as cfg

# Init extensions
db = SQLAlchemy()
login_manager = LoginManager()


def check_if_banned():
    if current_user.is_authenticated and current_user.banned:
        logout_user()
        flash("Your account has been banned.", "danger")
        return redirect(url_for("home_routes.login"))


# Makes sure users can only visit login and signup when not logged in
def login_required_middleware():
    # Define routes that are accessible without login
    allowed_routes = ["/login", "/signup"]

    # Allow access to static files
    if request.path.startswith("/static"):
        return  # No redirection for static files

    # Redirect logged-in users trying to access login or signup pages to the home page
    if current_user.is_authenticated and request.path in allowed_routes:
        return redirect(url_for("home_routes.home"))

    # Redirect non-authenticated users trying to access restricted routes to login
    if not current_user.is_authenticated and request.path not in allowed_routes:
        return redirect(url_for("home_routes.login"))


def create_app():
    app = Flask(__name__, template_folder="templates", static_folder="static")
    app.config["SQLALCHEMY_DATABASE_URI"] = (
        f"mysql+pymysql://{cfg.mysql['user']}:{cfg.mysql['password']}@{cfg.mysql['host']}/{cfg.mysql['db']}"
    )
    app.secret_key = os.urandom(24).hex()

    db.init_app(app)
    login_manager.init_app(app)
    login_manager.login_view = "home_routes.login"
    login_manager.blueprint_login_views = {None: "/login"}

    # Register middleware
    app.before_request(login_required_middleware)
    app.before_request(check_if_banned)

    # After app has initialized, define blueprints and create tables
    with app.app_context():
        # Register blueprints/routes
<<<<<<< HEAD
        from .routes import admin_routes, allstarfull_routes, home_routes, depth_chart_routes
=======
        from .models import User
        from .routes import admin_routes, allstarfull_routes, grid_routes, home_routes
>>>>>>> 966bb56c

        app.register_blueprint(home_routes, url_prefix="/")
        app.register_blueprint(allstarfull_routes, url_prefix="/allstarfull")
        app.register_blueprint(admin_routes, url_prefix="/admin")
<<<<<<< HEAD
        app.register_blueprint(depth_chart_routes, url_prefix='/depth_chart')
=======
        app.register_blueprint(grid_routes, url_prefix="/grid")
>>>>>>> 966bb56c

        db.create_all()

    return app


if __name__ == "__main__":
    app = create_app()<|MERGE_RESOLUTION|>--- conflicted
+++ resolved
@@ -55,21 +55,13 @@
     # After app has initialized, define blueprints and create tables
     with app.app_context():
         # Register blueprints/routes
-<<<<<<< HEAD
-        from .routes import admin_routes, allstarfull_routes, home_routes, depth_chart_routes
-=======
-        from .models import User
-        from .routes import admin_routes, allstarfull_routes, grid_routes, home_routes
->>>>>>> 966bb56c
+        from .routes import admin_routes, allstarfull_routes, grid_routes, home_routes, depth_chart_routes
 
         app.register_blueprint(home_routes, url_prefix="/")
         app.register_blueprint(allstarfull_routes, url_prefix="/allstarfull")
         app.register_blueprint(admin_routes, url_prefix="/admin")
-<<<<<<< HEAD
         app.register_blueprint(depth_chart_routes, url_prefix='/depth_chart')
-=======
         app.register_blueprint(grid_routes, url_prefix="/grid")
->>>>>>> 966bb56c
 
         db.create_all()
 
