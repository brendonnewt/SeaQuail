<<<<<<< HEAD
import logging
import os

import requests
from bs4 import BeautifulSoup
from flask import Blueprint, flash, redirect, render_template, request, session, url_for

from app import db

from ..filters import (
    CareerStatFilter,
    MiscFilter,
    PositionFilter,
    SeasonStatFilter,
    TeamFilter,
)
from ..models import People
from ..static.constants import OPTION_GROUPS, TEAM_MAPPINGS
from ..utils import extract_form_data, parse_prompts, validate_form_data

# Ensure the logging directory exists
log_dir = os.path.join("app", "logging")
os.makedirs(log_dir, exist_ok=True)

# Configure custom logger
log_file_path = os.path.join(log_dir, "grid_logs.log")
logger = logging.getLogger("grid_routes_logger")
logger.setLevel(logging.INFO)
file_handler = logging.FileHandler(log_file_path)
formatter = logging.Formatter("%(asctime)s - %(message)s")
file_handler.setFormatter(formatter)
logger.addHandler(file_handler)
=======
from flask import Blueprint, flash, redirect, render_template, request, url_for
>>>>>>> 484ee0f (Fixing bug with dropdown menus being linked)

grid_routes = Blueprint("grid_routes", __name__, template_folder="templates")


<<<<<<< HEAD
def perform_query(form_data, returned_player_ids):
    # Get base query
    query = db.session.query(People)

    # Extract parameters from the form data
    params = parse_prompts(form_data)

    # Check if the second prompt provides a team but the first does not
    if len(params) > 1 and params[0]["team"] is None and params[1]["team"] is not None:
        params.reverse()

    # Apply filters based on the form data
    team = None
    for i, param in enumerate(params):
        option = param["option"]
        number = param["number"]
        if param["team"] != None:
            team = param["team"]

        if option in OPTION_GROUPS["Career Options"].keys():
            query = CareerStatFilter(query, option, float(number), team, i).apply()
        elif option in OPTION_GROUPS["Season Options"].keys():
            query = SeasonStatFilter(query, option, float(number), team, i).apply()
        elif option == "played_for_team":
            query = TeamFilter(query, team, i).apply()
        elif option in OPTION_GROUPS["Position Options"]:
            query = PositionFilter(query, option, team, i).apply()
        else:
            query = MiscFilter(query, option, team, i).apply()

    if returned_player_ids:
        query = query.filter(People.playerID.not_in(returned_player_ids))

    result = query.first()

    # Parse player info from result
    if result:
        player_name = f"{result.nameFirst} {result.nameLast}"
        debut_year = str(result.debutDate)[:4] if result.debutDate else "Unknown"
        final_year = (
            str(result.finalGameDate)[:4] if result.finalGameDate else "Present"
        )
        player_years = f"{debut_year} - {final_year}"

        # Get the photo and link to the Baseball Reference page
        player_photo = get_baseball_reference_photo(result.playerID)

        # If no photo is retrieved, don't supply a link
        player_link = None
        if player_photo != None:
            player_link = f"https://www.baseball-reference.com/players/{result.playerID[0]}/{result.playerID}.shtml"

        # Return the players info
        return {
            "player_id": result.playerID,
            "player_name": player_name,
            "player_years": player_years,
            "player_photo": player_photo,
            "player_link": player_link,
        }

    return None


def get_baseball_reference_photo(player_id):
    # Construct the URL for the player's page on Baseball-Reference
    url = f"https://www.baseball-reference.com/players/{player_id[0]}/{player_id}.shtml"

    # Send a GET request to fetch the page content
    response = requests.get(url)

    if response.status_code == 200:
        # Parse the HTML content of the page
        soup = BeautifulSoup(response.text, "html.parser")

        # Find the div element with the class "media-item"
        media_item_div = soup.find("div", {"class": "media-item"})

        if media_item_div:
            # Find the img element within the div
            img_tag = media_item_div.find("img")

            if img_tag and "src" in img_tag.attrs:
                # Return the image URL
                return img_tag["src"]
            else:
                logger.warning(f"Image not available for {player_id}")
                return None
        else:
            logger.warning(f"Media item div not found for {player_id}")
            return None
    else:
        logger.error(f"Player not found for {player_id}")
        return None


@grid_routes.route("/", methods=["GET", "POST"])
def get_player():

    # Store returned player info
    if "returned_players" not in session:
        session["returned_players"] = []

    # Store the player ids that are returned
    if "returned_player_ids" not in session:
        session["returned_player_ids"] = []

    returned_players = session["returned_players"]
    returned_player_ids = set(session["returned_player_ids"])

    if request.method == "POST":
        # Extract form data
        form_data = extract_form_data(request_form=request.form)

        # Log form data
        username = session.get("username", "Unknown User")

        # Validate form data
        errors = validate_form_data(form_data)
        if errors:
            logger.info(f"Invalid Request: {errors}")
            for error in errors:
                flash(error, "error")

            return render_template(
                "immaculate_grid.html",
                team_mappings=TEAM_MAPPINGS,
                option_groups=OPTION_GROUPS,
                form_data=form_data,
            )

        result = perform_query(form_data, returned_player_ids)

        if result != None:
            # Log output
            logger.info(f"Player Returned: {result["player_name"]}")
            logger.info(f"Years Returned: {result["player_years"]}")

            # Add player info to session info
            returned_players.append(result)
            session["returned_players"] = returned_players

            # Add player to the session ids
            returned_player_ids.add(result["player_id"])
            session["returned_player_ids"] = list(returned_player_ids)
        else:
            flash("No player could be found that meets those criteria", "danger")
        return redirect(url_for("grid_routes.get_player"))

    return render_template(
        "immaculate_grid.html",
        team_mappings=TEAM_MAPPINGS,
        option_groups=OPTION_GROUPS,
        returned_players=returned_players,
    )


@grid_routes.route("/clear_players", methods=["POST"])
def clear_players():
    # Clear the returned_players and returned_player_ids from the session
    session.pop("returned_players", None)
    session.pop("returned_player_ids", None)
    logger.info(f"Clearing results list for {session["username"]}")
    flash("Player list cleared.", "info")
    return redirect(url_for("grid_routes.get_player"))
=======
@grid_routes.route("/", methods=["GET", "POST"])
def get_player():
    if request.method == "POST":
        # Extract form data
        prompt1 = request.form.get("prompt1")
        prompt2 = request.form.get("prompt2")
        operator = request.form.get("operator")
        number = request.form.get("number")
        team = request.form.get("team")
        position = request.form.get("position")

        # Perform necessary actions with the extracted data
        # For example, query a database or perform calculations

        # Flash a message or redirect to another page
        flash("Form submitted successfully!", "success")
        return redirect(url_for("grid_routes.get_player"))

    return render_template("immaculate_grid.html")
>>>>>>> 484ee0f (Fixing bug with dropdown menus being linked)<|MERGE_RESOLUTION|>--- conflicted
+++ resolved
@@ -1,4 +1,3 @@
-<<<<<<< HEAD
 import logging
 import os
 
@@ -31,14 +30,10 @@
 formatter = logging.Formatter("%(asctime)s - %(message)s")
 file_handler.setFormatter(formatter)
 logger.addHandler(file_handler)
-=======
-from flask import Blueprint, flash, redirect, render_template, request, url_for
->>>>>>> 484ee0f (Fixing bug with dropdown menus being linked)
 
 grid_routes = Blueprint("grid_routes", __name__, template_folder="templates")
 
 
-<<<<<<< HEAD
 def perform_query(form_data, returned_player_ids):
     # Get base query
     query = db.session.query(People)
@@ -203,25 +198,4 @@
     session.pop("returned_player_ids", None)
     logger.info(f"Clearing results list for {session["username"]}")
     flash("Player list cleared.", "info")
-    return redirect(url_for("grid_routes.get_player"))
-=======
-@grid_routes.route("/", methods=["GET", "POST"])
-def get_player():
-    if request.method == "POST":
-        # Extract form data
-        prompt1 = request.form.get("prompt1")
-        prompt2 = request.form.get("prompt2")
-        operator = request.form.get("operator")
-        number = request.form.get("number")
-        team = request.form.get("team")
-        position = request.form.get("position")
-
-        # Perform necessary actions with the extracted data
-        # For example, query a database or perform calculations
-
-        # Flash a message or redirect to another page
-        flash("Form submitted successfully!", "success")
-        return redirect(url_for("grid_routes.get_player"))
-
-    return render_template("immaculate_grid.html")
->>>>>>> 484ee0f (Fixing bug with dropdown menus being linked)+    return redirect(url_for("grid_routes.get_player"))