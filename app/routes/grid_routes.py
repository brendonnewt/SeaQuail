import logging
import os

from flask import Blueprint, flash, redirect, render_template, request, session, url_for

from app import db

from ..filters import (
    CareerStatFilter,
    MiscFilter,
    PositionFilter,
    SeasonStatFilter,
    TeamFilter,
)
from ..models import People
from ..static.constants import OPTION_GROUPS, TEAM_MAPPINGS
from ..utils import extract_form_data, parse_prompts, validate_form_data

# Ensure the logging directory exists
log_dir = os.path.join("app", "logging")
os.makedirs(log_dir, exist_ok=True)

# Configure custom logger
log_file_path = os.path.join(log_dir, "grid_logs.log")
logger = logging.getLogger("grid_routes_logger")
logger.setLevel(logging.INFO)
file_handler = logging.FileHandler(log_file_path)
formatter = logging.Formatter("%(asctime)s - %(message)s")
file_handler.setFormatter(formatter)
logger.addHandler(file_handler)

grid_routes = Blueprint("grid_routes", __name__, template_folder="templates")


def perform_query(form_data, returned_player_ids):
    # Get base query
    query = db.session.query(People)

    # Extract parameters from the form data
    params = parse_prompts(form_data)

    flash(params, "info")

    # Apply filters based on the form data
    team = None
    for i, param in enumerate(params):
        option = param["option"]
        operator = param["operator"]
        number = param["number"]
        team = param["team"] if param["team"] else team

        if option in OPTION_GROUPS["Career Options"].keys():
            query = CareerStatFilter(
                query, option, operator, float(number), team
            ).apply()
        elif option in OPTION_GROUPS["Season Options"].keys():
            query = SeasonStatFilter(
                query, option, operator, float(number), team
            ).apply()
        elif option == "played_for_team":
            query = TeamFilter(query, team, i).apply()
        elif option in OPTION_GROUPS["Position Options"]:
            query = PositionFilter(query, option, team, i).apply()
        else:
            query = MiscFilter(query, option, team, i).apply()

    if returned_player_ids:
        query = query.filter(People.playerID.not_in(returned_player_ids))

    result = query.first()

    if result:
        player_name = f"{result.nameFirst} {result.nameLast}"
        player_years = f"{result.birthYear} - {"Present" if result.deathYear else result.deathYear}"
        return {
            "player_id": result.playerID,
            "player_name": player_name,
            "player_years": player_years,
        }

    return None


@grid_routes.route("/", methods=["GET", "POST"])
def get_player():
    # Store the player ids that are returned
    if "returned_player_ids" not in session:
        session["returned_player_ids"] = []

    returned_player_ids = set(session["returned_player_ids"])

    if request.method == "POST":
        # Extract form data
        form_data = extract_form_data(request_form=request.form)

        # Log form data
        username = session.get("username", "Unknown User")
        logger.info(f"User {username} Form Data: {form_data}")

        # Validate form data
        errors = validate_form_data(form_data)
        if errors:
            logger.info(f"Invalid Request: {errors}")
            for error in errors:
                flash(error, "error")

            flash(form_data, "info")
            return render_template(
                "immaculate_grid.html",
                team_mappings=TEAM_MAPPINGS,
                option_groups=OPTION_GROUPS,
                form_data=form_data,
            )

        result = perform_query(form_data, returned_player_ids)

<<<<<<< HEAD
        flash(form_data, "info")

        if result != None:
=======
        if result:
            logger.info(f"Player Returned: {result["player_name"]}")
            logger.info(f"Years Returned: {result["player_years"]}")
>>>>>>> 8f8f2603
            flash(result["player_name"], "success")
            flash(result["player_years"], "success")
            # Add player to the session ids
            returned_player_ids.add(result["player_id"])
            session["returned_player_ids"] = list(returned_player_ids)
        else:
            flash("No player could be found that meets those criteria", "error")
        return redirect(url_for("grid_routes.get_player"))

    return render_template(
        "immaculate_grid.html", team_mappings=TEAM_MAPPINGS, option_groups=OPTION_GROUPS
    )<|MERGE_RESOLUTION|>--- conflicted
+++ resolved
@@ -114,15 +114,9 @@
 
         result = perform_query(form_data, returned_player_ids)
 
-<<<<<<< HEAD
-        flash(form_data, "info")
-
         if result != None:
-=======
-        if result:
             logger.info(f"Player Returned: {result["player_name"]}")
             logger.info(f"Years Returned: {result["player_years"]}")
->>>>>>> 8f8f2603
             flash(result["player_name"], "success")
             flash(result["player_years"], "success")
             # Add player to the session ids
