--- conflicted
+++ resolved
@@ -10,10 +10,6 @@
     String,
     UniqueConstraint,
 )
-<<<<<<< HEAD
-from sqlalchemy.orm import DeclarativeBase, relationship
-from dbSetup.models import *
-=======
 from sqlalchemy.orm import DeclarativeBase, Mapped, relationship
 
 
@@ -551,5 +547,4 @@
 
     # Define the MUL (Index) fields
     # this speeds up data retrieval by these columns
-    __table_args__ = (Index("idx_lgID", "lgID"), Index("idx_divID", "divID"))
->>>>>>> c153980b
+    __table_args__ = (Index("idx_lgID", "lgID"), Index("idx_divID", "divID"))