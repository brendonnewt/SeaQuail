from .tables import *
<<<<<<< HEAD
from .user import *
=======
from .user import User
>>>>>>> c153980b

# For easy access to all models
all_models = [
    Awards,
    AwardsShare,
    AllstarFull,
    People,
    Leagues,
    Teams,
<<<<<<< HEAD
    Fielding,
    Teams
=======
    Schools,
    SeriesPost,
    Pitching,
    PitchingPost,
    Appearances,
    Fielding,
    Batting,
    BattingPost,
    FieldingPost,
    HomeGames,
    Parks,
    Divisions,
    User,
>>>>>>> c153980b
]<|MERGE_RESOLUTION|>--- conflicted
+++ resolved
@@ -1,9 +1,5 @@
 from .tables import *
-<<<<<<< HEAD
-from .user import *
-=======
 from .user import User
->>>>>>> c153980b
 
 # For easy access to all models
 all_models = [
@@ -13,10 +9,6 @@
     People,
     Leagues,
     Teams,
-<<<<<<< HEAD
-    Fielding,
-    Teams
-=======
     Schools,
     SeriesPost,
     Pitching,
@@ -30,5 +22,4 @@
     Parks,
     Divisions,
     User,
->>>>>>> c153980b
 ]