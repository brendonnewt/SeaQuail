import argparse
import inspect

<<<<<<< HEAD
from services import (
    upload_allstarfull_csv,
    upload_people_csv,
    upload_schools_csv,
    upload_seriespost_csv,
    upload_teams_csv,
    upload_pitching_csv,
)
=======
import services  # Assuming services.py is in the same directory
>>>>>>> f043a007


def main():
    parser = argparse.ArgumentParser(description="Update database.")
    parser.add_argument(
        "tables",
        metavar="T",
        type=str,
        nargs="*",
        help="Names of the tables to update (e.g., people teams allstarfull schools). If no tables are provided, all will be updated.",
    )
    args = parser.parse_args()

    # If no tables are specified, call all functions in services
    tables_to_update = args.tables if args.tables else get_all_service_functions()

    # Execute updates
    update_tables(tables_to_update)


def get_all_service_functions():
    """Retrieve all update functions from the services module."""
    return [
        name.replace("upload_", "").replace("_csv", "")
        for name, func in inspect.getmembers(services, inspect.isfunction)
        if name.startswith("upload_") and name.endswith("_csv")
    ]


def update_tables(tables):
    for table in tables:
<<<<<<< HEAD
        if table == "people":
            upload_people_csv()
        elif table == "teams":
            upload_teams_csv()
        elif table == "allstarfull":
            upload_allstarfull_csv()
        elif table == "schools":
            upload_schools_csv()
        elif table == "seriespost":
            upload_seriespost_csv()
        elif table == "pitching":
            upload_pitching_csv()
=======
        func_name = f"upload_{table}_csv"
        if hasattr(services, func_name):
            func = getattr(services, func_name)
            func()  # Call the function
>>>>>>> f043a007
        else:
            print(f"Unknown table: {table}")


if __name__ == "__main__":
    main()<|MERGE_RESOLUTION|>--- conflicted
+++ resolved
@@ -1,18 +1,7 @@
 import argparse
 import inspect
 
-<<<<<<< HEAD
-from services import (
-    upload_allstarfull_csv,
-    upload_people_csv,
-    upload_schools_csv,
-    upload_seriespost_csv,
-    upload_teams_csv,
-    upload_pitching_csv,
-)
-=======
 import services  # Assuming services.py is in the same directory
->>>>>>> f043a007
 
 
 def main():
@@ -44,25 +33,10 @@
 
 def update_tables(tables):
     for table in tables:
-<<<<<<< HEAD
-        if table == "people":
-            upload_people_csv()
-        elif table == "teams":
-            upload_teams_csv()
-        elif table == "allstarfull":
-            upload_allstarfull_csv()
-        elif table == "schools":
-            upload_schools_csv()
-        elif table == "seriespost":
-            upload_seriespost_csv()
-        elif table == "pitching":
-            upload_pitching_csv()
-=======
         func_name = f"upload_{table}_csv"
         if hasattr(services, func_name):
             func = getattr(services, func_name)
             func()  # Call the function
->>>>>>> f043a007
         else:
             print(f"Unknown table: {table}")
 
