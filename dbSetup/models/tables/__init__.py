from sqlalchemy import (
    Column,
    Date,
    Double,
    Float,
    ForeignKey,
    Index,
    Integer,
    SmallInteger,
    String,
    UniqueConstraint,
    CheckConstraint,
)
from sqlalchemy.orm import DeclarativeBase, Mapped, relationship


class Base(DeclarativeBase):
    pass


class People(Base):
    __tablename__ = "people"
    playerID = Column(String(9), primary_key=True, nullable=False)
    birthYear = Column(Integer, nullable=True)
    birthMonth = Column(Integer, nullable=True)
    birthDay = Column(Integer, nullable=True)
    birthCountry = Column(String(255), nullable=True)
    birthState = Column(String(255), nullable=True)
    birthCity = Column(String(255), nullable=True)
    deathYear = Column(Integer, nullable=True)
    deathMonth = Column(Integer, nullable=True)
    deathDay = Column(Integer, nullable=True)
    deathCountry = Column(String(255), nullable=True)
    deathState = Column(String(255), nullable=True)
    deathCity = Column(String(255), nullable=True)
    nameFirst = Column(String(255), nullable=True)
    nameLast = Column(String(255), nullable=True)
    nameGiven = Column(String(255), nullable=True)
    weight = Column(Integer, nullable=True)
    height = Column(Integer, nullable=True)
    bats = Column(String(255), nullable=True)
    throws = Column(String(255), nullable=True)
    debutDate = Column(Date, nullable=True)
    finalGameDate = Column(Date, nullable=True)

    __table_args__ = (
        Index("idx_nameLast", "nameLast"),
    )  # nameLast is MUL in the db

    # Define relationship
    allstarfull_entries = relationship("AllstarFull", back_populates="player")
    collegeplaying_player = relationship(
        "CollegePlaying", back_populates="collegeplaying_player"
    )
    managers = relationship("Manager", back_populates="people")
    awards = relationship("Awards", back_populates="player")
    awardsshare = relationship("AwardsShare", back_populates="player")
    batting_entries = relationship("Batting", back_populates="player")
    battingpost_entries = relationship("BattingPost", back_populates="player")


class Manager(Base):
    __tablename__ = "managers"

    managers_ID = Column(Integer, primary_key=True, nullable=False)
    playerID = Column(String(9), ForeignKey("people.playerID"), nullable=False)
    yearID = Column(SmallInteger, nullable=False)
    teamID = Column(String(3), nullable=False)
    inSeason = Column(SmallInteger, nullable=False)
    manager_G = Column(SmallInteger, nullable=True)
    manager_W = Column(SmallInteger, nullable=True)
    manager_L = Column(SmallInteger, nullable=True)
    teamRank = Column(SmallInteger, nullable=True)
    plyrMgr = Column(String(1), nullable=True)
    half = Column(SmallInteger, nullable=True)  # Use a constraint for values 1 or 2

<<<<<<< HEAD
    __table_args__ = (
        UniqueConstraint("playerID", "yearID", "teamID", "inSeason",
                         name="uq_player_year_team_inseason"),
        {"mysql_charset": "utf8mb3", "mysql_collate": "utf8mb3_general_ci"}
    )
=======
    __table_args__ = {"mysql_charset": "utf8mb3", "mysql_collate": "utf8mb3_general_ci"}
>>>>>>> c153980b

    # Define relationship
    people = relationship("People", back_populates="managers")


class Awards(Base):
    __tablename__ = "awards"

    awards_ID = Column(Integer, primary_key=True, nullable=False, autoincrement=True)
    awardID = Column(String(255), nullable=False)
    yearID = Column(SmallInteger, nullable=False)
    playerID = Column(String(9), ForeignKey("people.playerID"), nullable=False)
    lgID = Column(String(2), nullable=False)
    tie = Column(String(1), nullable=True)
    notes = Column(String(100), nullable=True)

    # Define indexes
<<<<<<< HEAD
    __table_args__ = (
        Index("fk_awd_peo", "playerID"),
        UniqueConstraint("awardID", "yearID", "playerID", "lgID", 
                         name="uq_award_year_player_lg"),
    )
=======
    __table_args__ = (Index("fk_awd_peo", "playerID"),)
>>>>>>> c153980b

    # Define relationships
    player = relationship("People", back_populates="awards")


class AwardsShare(Base):
    __tablename__ = "awardsshare"

    awardsshare_ID = Column(
        Integer, primary_key=True, nullable=False, autoincrement=True
    )
    awardID = Column(String(255), nullable=False)
    yearID = Column(SmallInteger, nullable=False)
    playerID = Column(String(9), ForeignKey("people.playerID"), nullable=False)
    lgID = Column(String(2), nullable=False)
    pointsWon = Column(Double, nullable=True)
    pointsMax = Column(SmallInteger, nullable=True)
    votesFirst = Column(Double, nullable=True)

    # Define indexes
<<<<<<< HEAD
    __table_args__ = (
        Index("fk_awdshr_peo", "playerID"),
        UniqueConstraint("awardID", "yearID", "playerID", "lgID", name="uq_award_year_player_lg"),
    )
=======
    __table_args__ = (Index("fk_awdshr_peo", "playerID"),)
>>>>>>> c153980b

    # Define relationships
    player = relationship("People", back_populates="awardsshare")


class Batting(Base):
    __tablename__ = "batting"
    batting_ID = Column(Integer, primary_key=True, nullable=False)
    playerID = Column(String(9), ForeignKey("people.playerID"), nullable=False)
    yearID = Column(SmallInteger, nullable=False)
    teamID = Column(String(3), nullable=False)
    stint = Column(SmallInteger, nullable=False)
    b_G = Column(SmallInteger, nullable=True)
    b_AB = Column(SmallInteger, nullable=True)
    b_R = Column(SmallInteger, nullable=True)
    b_H = Column(SmallInteger, nullable=True)
    b_2B = Column(SmallInteger, nullable=True)
    b_3B = Column(SmallInteger, nullable=True)
    b_HR = Column(SmallInteger, nullable=True)
    b_RBI = Column(SmallInteger, nullable=True)
    b_SB = Column(SmallInteger, nullable=True)
    b_CS = Column(SmallInteger, nullable=True)
    b_BB = Column(SmallInteger, nullable=True)
    b_SO = Column(SmallInteger, nullable=True)
    b_IBB = Column(SmallInteger, nullable=True)
    b_HBP = Column(SmallInteger, nullable=True)
    b_SH = Column(SmallInteger, nullable=True)
    b_SF = Column(SmallInteger, nullable=True)
    b_GIDP = Column(SmallInteger, nullable=True)

    # Indexes
    __table_args__ = (
        Index("k_bat_team", "teamID"),  # Index for teamID
<<<<<<< HEAD
        Index("batting_playerID_yearID_teamID", "playerID", "yearID", "teamID"),  # Composite index
        UniqueConstraint("playerID","yearID","teamID", "stint", 
                         name="uq_player_year_team_stint"),
=======
        Index(
            "batting_playerID_yearID_teamID", "playerID", "yearId", "teamID"
        ),  # Composite index
>>>>>>> c153980b
    )

    # Define relationships
    player = relationship("People", back_populates="batting_entries")


class BattingPost(Base):
    __tablename__ = "battingpost"
    battingpost_ID = Column(Integer, primary_key=True, nullable=False)
    playerID = Column(String(9), ForeignKey("people.playerID"), nullable=False)
    yearId = Column(SmallInteger, nullable=False)
    teamID = Column(String(3), nullable=False)
    round = Column(String(10), nullable=False)
    b_G = Column(SmallInteger, nullable=True)
    b_AB = Column(SmallInteger, nullable=True)
    b_R = Column(SmallInteger, nullable=True)
    b_H = Column(SmallInteger, nullable=True)
    b_2B = Column(SmallInteger, nullable=True)
    b_3B = Column(SmallInteger, nullable=True)
    b_HR = Column(SmallInteger, nullable=True)
    b_RBI = Column(SmallInteger, nullable=True)
    b_SB = Column(SmallInteger, nullable=True)
    b_CS = Column(SmallInteger, nullable=True)
    b_BB = Column(SmallInteger, nullable=True)
    b_SO = Column(SmallInteger, nullable=True)
    b_IBB = Column(SmallInteger, nullable=True)
    b_HBP = Column(SmallInteger, nullable=True)
    b_SH = Column(SmallInteger, nullable=True)
    b_SF = Column(SmallInteger, nullable=True)
    b_GIDP = Column(SmallInteger, nullable=True)

    # Indexes
    __table_args__ = (
        Index("k_bp_team", "teamID"),  # Index for teamID
<<<<<<< HEAD
        Index("battingpost_playerID_yearID_teamID", "playerID", "yearId", "teamID"),  # Composite index
        UniqueConstraint("playerID", "yearId", "teamID", "round", 
                         name="uq_player_year_team_round"),
=======
        Index(
            "battingpost_playerID_yearID_teamID", "playerID", "yearId", "teamID"
        ),  # Composite index
>>>>>>> c153980b
    )

    # Relationships
    player = relationship("People", back_populates="battingpost_entries")


class Draft(Base):
    __tablename__ = "draft"
    draft_ID = Column(Integer, primary_key=True, nullable=False)
    playerID = Column(String(9), ForeignKey("people.playerID"), nullable=False)
    yearID = Column(SmallInteger, nullable=False)
    teamID = Column(String(3), nullable=False)

    __table_args__ = (
        Index("k_draft_team", "teamID"),  # Index for teamID
        Index(
            "draft_playerID_yearID_teamID", "playerID", "yearID", "teamID"
        ),  # Composite index
    )


class NoHitters(Base):
    __tablename__ = "nohitters"
    nohitters_ID = Column(Integer, primary_key=True, nullable=False)
    playerID = Column(String(9), ForeignKey("people.playerID"), nullable=False)
    yearID = Column(SmallInteger, nullable=False)
    teamID = Column(String(3), nullable=False)
    date = Column(String(9), nullable=False)
    type = Column(String(1), nullable=False)

    __table_args__ = (
        Index("k_nohitters_team", "teamID"),  # Index for teamID
        Index(
            "nohitters_playerID_yearID_teamID_date_type",
            "playerID",
            "yearID",
            "teamID",
            "date",
            "type",
        ),  # Composite index
    )


class Leagues(Base):
    __tablename__ = "leagues"
    lgID = Column(String(2), primary_key=True, nullable=False)
    league_name = Column(String(50), nullable=False)
    league_active = Column(String(1), nullable=False)

    # Define relationship
    allstarfull_entries = relationship(
        "AllstarFull", foreign_keys="[AllstarFull.lgID]", back_populates="league"
    )
    teams_entries = relationship(
        "Teams", foreign_keys="[Teams.lgID]", back_populates="league"
    )
    league_seriespost_winner = relationship(
        "SeriesPost",
        foreign_keys="[SeriesPost.lgIDwinner]",
        back_populates="winner_league",
    )
    league_seriespost_loser = relationship(
        "SeriesPost",
        foreign_keys="[SeriesPost.lgIDloser]",
        back_populates="loser_league",
    )


class CollegePlaying(Base):
    __tablename__ = "collegeplaying"
    collegeplaying_ID = Column(
        Integer, primary_key=True, nullable=False, autoincrement=True
    )
    playerID = Column(String(9), ForeignKey("people.playerID"), nullable=False)
    schoolID = Column(String(15), ForeignKey("schools.schoolId"), nullable=True)
    yearID = Column(SmallInteger, nullable=True)

    # Define relationships
    collegeplaying_player = relationship(
        "People", back_populates="collegeplaying_player"
    )
    collegeplaying_school = relationship(
        "Schools", back_populates="collegeplaying_school"
    )


        # Define the MUL (Index) fields
    # this speeds up data retrieval by these columns
    __table_args__ = (
        Index("idx_schoolID", "schoolID"),
        Index("idx_playerID", "playerID"),
        UniqueConstraint("playerID", "schoolID", "yearID", 
                        name="uq_player_school_year"),
    )

class Teams(Base):
    __tablename__ = "teams"
    teams_ID = Column(Integer, primary_key=True, nullable=False, autoincrement=True)
    teamID = Column(String(3), nullable=False)
    yearID = Column(SmallInteger, nullable=False)
    lgID = Column(String(2), ForeignKey("leagues.lgID"), nullable=True)
    divID = Column(String(1), ForeignKey("divisions.divID"), nullable=True)
    franchID = Column(String(3), nullable=True)
    team_name = Column(String(50), nullable=True)
    team_rank = Column(SmallInteger, nullable=True)
    team_G = Column(SmallInteger, nullable=True)
    team_G_home = Column(SmallInteger, nullable=True)
    team_W = Column(SmallInteger, nullable=True)
    team_L = Column(SmallInteger, nullable=True)
    DivWin = Column(String(1), nullable=True)
    WCWin = Column(String(1), nullable=True)
    LgWin = Column(String(1), nullable=True)
    WSWin = Column(String(1), nullable=True)
    team_R = Column(SmallInteger, nullable=True)
    team_AB = Column(SmallInteger, nullable=True)
    team_H = Column(SmallInteger, nullable=True)
    team_2B = Column(SmallInteger, nullable=True)
    team_3B = Column(SmallInteger, nullable=True)
    team_HR = Column(SmallInteger, nullable=True)
    team_BB = Column(SmallInteger, nullable=True)
    team_SO = Column(SmallInteger, nullable=True)
    team_SB = Column(SmallInteger, nullable=True)
    team_CS = Column(SmallInteger, nullable=True)
    team_HBP = Column(SmallInteger, nullable=True)
    team_SF = Column(SmallInteger, nullable=True)
    team_RA = Column(SmallInteger, nullable=True)
    team_ER = Column(SmallInteger, nullable=True)
    team_ERA = Column(Double, nullable=True)
    team_CG = Column(SmallInteger, nullable=True)
    team_SHO = Column(SmallInteger, nullable=True)
    team_SV = Column(SmallInteger, nullable=True)
    team_IPouts = Column(Integer, nullable=True)
    team_HA = Column(SmallInteger, nullable=True)
    team_HRA = Column(SmallInteger, nullable=True)
    team_BBA = Column(SmallInteger, nullable=True)
    team_SOA = Column(SmallInteger, nullable=True)
    team_E = Column(SmallInteger, nullable=True)
    team_DP = Column(SmallInteger, nullable=True)
    team_FP = Column(Double, nullable=True)
    park_name = Column(String(50), nullable=True)
    team_attendance = Column(Integer, nullable=True)
    team_BPF = Column(SmallInteger, nullable=True)
    team_PPF = Column(SmallInteger, nullable=True)
    team_projW = Column(SmallInteger, nullable=True)
    team_projL = Column(SmallInteger, nullable=True)

    # Define the MUL (Index) fields
    __table_args__ = (
        Index("idx_teamID", "teamID"),
        Index("idx_lgID", "lgID"),
        Index("idx_franchID", "franchID"),
        UniqueConstraint(
            "teamID",
            "yearID",
            name="uq_teams",
        ),
    )

    # Define relationships
    league = relationship(
        "Leagues", foreign_keys=[lgID], back_populates="teams_entries"
    )
    seriespost_winner = relationship(
        "SeriesPost",
        foreign_keys="[SeriesPost.teamIDwinner]",
        back_populates="winner",
    )
    seriespost_loser = relationship(
        "SeriesPost",
        foreign_keys="[SeriesPost.teamIDloser]",
        back_populates="loser",
    )

class AllstarFull(Base):
    __tablename__ = "allstarfull"
    allstarfull_ID = Column(Integer, primary_key=True, nullable=False)
    playerID = Column(String(9), ForeignKey("people.playerID"), nullable=False)
    lgID = Column(String(2), ForeignKey("leagues.lgID"), nullable=False)
    teamID = Column(String(3), nullable=False)
    yearID = Column(SmallInteger, nullable=False)
    gameID = Column(String(12))
    GP = Column(SmallInteger)
    startingPos = Column(SmallInteger)

    __table_args__ = (
        UniqueConstraint(
            "playerID",
            "lgID",
            "teamID",
            "yearID",
            name="uq_allstarfull",
        ),
    )

    # Define relationships
    league = relationship("Leagues", back_populates="allstarfull_entries")
    player = relationship("People", back_populates="allstarfull_entries")

class Schools(Base):
    __tablename__ = "schools"
    schoolId = Column(String(15), primary_key=True, nullable=False)
    #none of the following column values are ever null, AND it doesnt make sense to allow them to be null
    school_name = Column(String(255), nullable=False)
    school_city = Column(String(55), nullable=False)
    school_state = Column(String(55), nullable=False)
    school_country = Column(String(55), nullable=False)

    # Define relationships
    collegeplaying_school = relationship(
        "CollegePlaying", back_populates="collegeplaying_school"
    )


class SeriesPost(Base):
    __tablename__ = "seriespost"
    seriespost_ID = Column(Integer, primary_key=True, nullable=False)
    teamIDwinner = Column(String(3), ForeignKey("teams.teamID"), nullable=False)
    lgIDwinner = Column(String(3), ForeignKey("leagues.lgID"), nullable=False)
    teamIDloser = Column(String(3), ForeignKey("teams.teamID"), nullable=False)
    lgIDloser = Column(String(3), ForeignKey("leagues.lgID"), nullable=False)
    yearID = Column(SmallInteger, nullable=False)
    round = Column(String(5), nullable=False)
    wins = Column(SmallInteger, nullable=True)
    losses = Column(SmallInteger, nullable=True)
    ties = Column(SmallInteger, nullable=True)

    __table_args__ = (
        UniqueConstraint(
            "teamIDwinner",
            "lgIDwinner",
            "teamIDloser",
            "lgIDloser",
            "yearID",
            "round",
            name="uq_seriespost",
        ),
    )

    winner = relationship(
        "Teams", foreign_keys=[teamIDwinner], back_populates="seriespost_winner"
    )
    loser = relationship(
        "Teams", foreign_keys=[teamIDloser], back_populates="seriespost_loser"
    )
    winner_league = relationship(
        "Leagues", foreign_keys=[lgIDwinner], back_populates="league_seriespost_winner"
    )
    loser_league = relationship(
        "Leagues", foreign_keys=[lgIDloser], back_populates="league_seriespost_loser"
    )


class Pitching(Base):
    __tablename__ = "pitching"
    pitching_ID = Column(Integer, primary_key=True, nullable=False)
    playerID = Column(String(9), ForeignKey("people.playerID"), nullable=False)
    yearID = Column(SmallInteger, nullable=False)
    teamID = Column(String(3), ForeignKey("teams.teamID"), nullable=False)
    stint = Column(SmallInteger, nullable=False)
    p_W = Column(SmallInteger, nullable=True)
    p_L = Column(SmallInteger, nullable=True)
    p_G = Column(SmallInteger, nullable=True)
    p_GS = Column(SmallInteger, nullable=True)
    p_CG = Column(SmallInteger, nullable=True)
    p_SHO = Column(SmallInteger, nullable=True)
    p_SV = Column(SmallInteger, nullable=True)
    p_IPouts = Column(Integer, nullable=True)
    p_H = Column(SmallInteger, nullable=True)
    p_ER = Column(SmallInteger, nullable=True)
    p_HR = Column(SmallInteger, nullable=True)
    p_BB = Column(SmallInteger, nullable=True)
    p_SO = Column(SmallInteger, nullable=True)
    p_BAOpp = Column(Double, nullable=True)
    p_ERA = Column(Double, nullable=True)
    p_IBB = Column(SmallInteger, nullable=True)
    p_WP = Column(SmallInteger, nullable=True)
    p_HBP = Column(SmallInteger, nullable=True)
    p_BK = Column(SmallInteger, nullable=True)
    p_BFP = Column(SmallInteger, nullable=True)
    p_GF = Column(SmallInteger, nullable=True)
    p_R = Column(SmallInteger, nullable=True)
    p_SH = Column(SmallInteger, nullable=True)
    p_SF = Column(SmallInteger, nullable=True)
    p_GIDP = Column(SmallInteger, nullable=True)

<<<<<<< HEAD
    # Define the MUL (Index) fields
    # this speeds up data retrieval by these columns
    __table_args__ = (
        Index("idx_teamID", "teamID"),
        Index("idx_playerID_yearID_teamID", "playerID", "yearID", "teamID"),
        UniqueConstraint("playerID", "yearID", "teamID", 
                         "stint", name="uq_player_year_team_stint"),
    )
=======
>>>>>>> c153980b

class PitchingPost(Base):
    __tablename__ = "pitchingpost"
    pitchingpost_ID = Column(Integer, primary_key=True, nullable=False)
    playerID = Column(String(9), ForeignKey("people.playerID"), nullable=False)
    yearID = Column(SmallInteger, nullable=False)
    teamID = Column(String(3), ForeignKey("teams.teamID"), nullable=False)
    round = Column(String(10), nullable=False)
    p_W = Column(SmallInteger, nullable=True)
    p_L = Column(SmallInteger, nullable=True)
    p_G = Column(SmallInteger, nullable=True)
    p_GS = Column(SmallInteger, nullable=True)
    p_CG = Column(SmallInteger, nullable=True)
    p_SHO = Column(SmallInteger, nullable=True)
    p_SV = Column(SmallInteger, nullable=True)
    p_IPouts = Column(Integer, nullable=True)
    p_H = Column(SmallInteger, nullable=True)
    p_ER = Column(SmallInteger, nullable=True)
    p_HR = Column(SmallInteger, nullable=True)
    p_BB = Column(SmallInteger, nullable=True)
    p_SO = Column(SmallInteger, nullable=True)
    p_BAOpp = Column(Double, nullable=True)
    p_ERA = Column(Double, nullable=True)
    p_IBB = Column(SmallInteger, nullable=True)
    p_WP = Column(SmallInteger, nullable=True)
    p_HBP = Column(SmallInteger, nullable=True)
    p_BK = Column(SmallInteger, nullable=True)
    p_BFP = Column(SmallInteger, nullable=True)
    p_GF = Column(SmallInteger, nullable=True)
    p_R = Column(SmallInteger, nullable=True)
    p_SH = Column(SmallInteger, nullable=True)
    p_SF = Column(SmallInteger, nullable=True)
    p_GIDP = Column(SmallInteger, nullable=True)

    # Define the MUL (Index) fields
    # this speeds up data retrieval by these columns
    __table_args__ = (
        Index("idx_teamID", "teamID"),
        Index("idx_playerID_yearID_teamID", "playerID", "yearID", "teamID"),
        UniqueConstraint("playerID", "yearID", "teamID", 
                         "round", name="uq_player_year_team_round"),
    )

class Appearances(Base):
    __tablename__ = "appearances"
    appearances_ID = Column(Integer, primary_key=True, nullable=False)
    playerID = Column(String(9), ForeignKey("people.playerID"), nullable=False)
    yearID = Column(SmallInteger, nullable=False)
    teamID = Column(String(3), ForeignKey("teams.teamID"), nullable=False)
    G_all = Column(SmallInteger, nullable=True)
    GS = Column(SmallInteger, nullable=True)
    G_batting = Column(SmallInteger, nullable=True)
    G_defense = Column(SmallInteger, nullable=True)
    G_p = Column(SmallInteger, nullable=True)
    G_c = Column(SmallInteger, nullable=True)
    G_1b = Column(SmallInteger, nullable=True)
    G_2b = Column(SmallInteger, nullable=True)
    G_3b = Column(SmallInteger, nullable=True)
    G_ss = Column(SmallInteger, nullable=True)
    G_lf = Column(SmallInteger, nullable=True)
    G_cf = Column(SmallInteger, nullable=True)
    G_rf = Column(SmallInteger, nullable=True)
    G_of = Column(SmallInteger, nullable=True)
    G_dh = Column(SmallInteger, nullable=True)
    G_ph = Column(SmallInteger, nullable=True)
    G_pr = Column(SmallInteger, nullable=True)

    # Define the MUL (Index) fields
    # this speeds up data retrieval by these columns
    __table_args__ = (
        Index("idx_teamID", "teamID"),
        Index(
            "idx_playerID_yearID",
            "playerID",
            "yearID",
        ),
        UniqueConstraint("playerID", "yearID", "teamID", name="uq_player_year_team"),
    )

class Fielding(Base):
    __tablename__ = "fielding"
    fielding_ID = Column(Integer, primary_key=True, nullable=False)
    playerID = Column(String(9), ForeignKey("people.playerID"), nullable=False)
    yearID = Column(SmallInteger, nullable=False)
    teamID = Column(String(3), ForeignKey("teams.teamID"), nullable=False)
    stint = Column(SmallInteger, nullable=False)
    position = Column(String(2), nullable=True)
    f_G = Column(SmallInteger, nullable=True)
    f_GS = Column(SmallInteger, nullable=True)
    f_InnOuts = Column(SmallInteger, nullable=True)
    f_PO = Column(SmallInteger, nullable=True)
    f_A = Column(SmallInteger, nullable=True)
    f_E = Column(SmallInteger, nullable=True)
    f_DP = Column(SmallInteger, nullable=True)
    f_PB = Column(SmallInteger, nullable=True)
    f_WP = Column(SmallInteger, nullable=True)
    f_SB = Column(SmallInteger, nullable=True)
    f_CS = Column(SmallInteger, nullable=True)
    f_ZR = Column(Float, nullable=True)

<<<<<<< HEAD
    # Define the MUL (Index) fields
    # this speeds up data retrieval by these columns
    __table_args__ = (
        Index("idx_teamID", "teamID"),
        Index("idx_playerID_yearID_teamID", "playerID", "yearID", "teamID"),
        UniqueConstraint("playerID", "yearID", "teamID", "stint", "position", name="uq_player_team_year_stint_position"),
    )
=======
>>>>>>> c153980b

class FieldingPost(Base):
    __tablename__ = "fieldingpost"
    fieldingpost_ID = Column(Integer, primary_key=True, nullable=False)
    playerID = Column(String(9), ForeignKey("people.playerID"), nullable=False)
    yearID = Column(SmallInteger, nullable=False)
    teamID = Column(String(3), ForeignKey("teams.teamID"), nullable=False)
    round = Column(String(10), nullable=False)
    position = Column(String(2), nullable=True)
    f_G = Column(SmallInteger, nullable=True)
    f_GS = Column(SmallInteger, nullable=True)
    f_InnOuts = Column(SmallInteger, nullable=True)
    f_PO = Column(SmallInteger, nullable=True)
    f_A = Column(SmallInteger, nullable=True)
    f_E = Column(SmallInteger, nullable=True)
    f_DP = Column(SmallInteger, nullable=True)
    f_TP = Column(SmallInteger, nullable=True)
    f_PB = Column(SmallInteger, nullable=True)

    # SB and CS are in the CSV but not in our database -Icko

    # Define the MUL (Index) fields
    # this speeds up data retrieval by these columns
    __table_args__ = (
        Index("idx_teamID", "teamID"),
        Index("idx_playerID_yearID_teamID", "playerID", "yearID", "teamID"),
        UniqueConstraint("playerID", "yearID", "teamID", "round", "position", name="uq_player_team_year_round_position"),
    )

class HomeGames(Base):
    __tablename__ = "homegames"
    homegames_ID = Column(Integer, primary_key=True, nullable=False)
    teamID = Column(String(3), ForeignKey("teams.teamID"), nullable=False)
    parkID = Column(String, ForeignKey("parks.parkID"), nullable=False)
    yearID = Column(SmallInteger, nullable=False)
    firstGame = Column(Date, nullable=True)
    lastGame = Column(Date, nullable=True)
    games = Column(Integer, nullable=True)
    openings = Column(Integer, nullable=True)
    attendance = Column(Integer, nullable=True)

    # Define the MUL (Index) fields
    # this speeds up data retrieval by these columns
    __table_args__ = (
        Index("idx_parkID", "parkID"),
        UniqueConstraint("teamID", "parkID", "yearID", name="unq_team_park_year"),
    )

class Parks(Base):
    __tablename__ = "parks"
    parkID = Column(String, primary_key=True, nullable=False)
    park_alias = Column(String, nullable=False)
    park_name = Column(String, nullable=False)
    city = Column(String, nullable=False)
    state = Column(String, nullable=False)
    country = Column(String, nullable=False)

    __table_args__ = (
        # no rows can have the same combination of divID and lgID
        UniqueConstraint("park_name", "city", "state", "country", name="uq_entry"),
    )

class Divisions(Base):
    __tablename__ = "divisions"
    divisions_ID = Column(Integer, primary_key=True, nullable=False)
    divID = Column(String(2), nullable=False)
    lgID = Column(String(2), ForeignKey(Leagues.lgID), nullable=False)
    division_name = Column(String, nullable=False)
    division_active = Column(String(1), nullable=False)

    # Define the MUL (Index) fields
    # this speeds up data retrieval by these columns
    __table_args__ = (
        # no rows can have the same combination of divID and lgID
        UniqueConstraint("divID", "lgID", name="uq_div_lg"),
        Index("idx_lgID", "lgID"), 
        Index("idx_divID", "divID"),
        # Ensure division_active is always 'Y' or 'N'
        CheckConstraint("division_active IN ('Y', 'N')", name="chk_division_active"),
    )<|MERGE_RESOLUTION|>--- conflicted
+++ resolved
@@ -74,15 +74,11 @@
     plyrMgr = Column(String(1), nullable=True)
     half = Column(SmallInteger, nullable=True)  # Use a constraint for values 1 or 2
 
-<<<<<<< HEAD
     __table_args__ = (
         UniqueConstraint("playerID", "yearID", "teamID", "inSeason",
                          name="uq_player_year_team_inseason"),
         {"mysql_charset": "utf8mb3", "mysql_collate": "utf8mb3_general_ci"}
     )
-=======
-    __table_args__ = {"mysql_charset": "utf8mb3", "mysql_collate": "utf8mb3_general_ci"}
->>>>>>> c153980b
 
     # Define relationship
     people = relationship("People", back_populates="managers")
@@ -100,15 +96,11 @@
     notes = Column(String(100), nullable=True)
 
     # Define indexes
-<<<<<<< HEAD
     __table_args__ = (
         Index("fk_awd_peo", "playerID"),
         UniqueConstraint("awardID", "yearID", "playerID", "lgID", 
                          name="uq_award_year_player_lg"),
     )
-=======
-    __table_args__ = (Index("fk_awd_peo", "playerID"),)
->>>>>>> c153980b
 
     # Define relationships
     player = relationship("People", back_populates="awards")
@@ -129,14 +121,10 @@
     votesFirst = Column(Double, nullable=True)
 
     # Define indexes
-<<<<<<< HEAD
     __table_args__ = (
         Index("fk_awdshr_peo", "playerID"),
         UniqueConstraint("awardID", "yearID", "playerID", "lgID", name="uq_award_year_player_lg"),
     )
-=======
-    __table_args__ = (Index("fk_awdshr_peo", "playerID"),)
->>>>>>> c153980b
 
     # Define relationships
     player = relationship("People", back_populates="awardsshare")
@@ -170,15 +158,11 @@
     # Indexes
     __table_args__ = (
         Index("k_bat_team", "teamID"),  # Index for teamID
-<<<<<<< HEAD
-        Index("batting_playerID_yearID_teamID", "playerID", "yearID", "teamID"),  # Composite index
+        Index(
+            "batting_playerID_yearID_teamID", "playerID", "yearID", "teamID"
+        ),  # Composite index
         UniqueConstraint("playerID","yearID","teamID", "stint", 
                          name="uq_player_year_team_stint"),
-=======
-        Index(
-            "batting_playerID_yearID_teamID", "playerID", "yearId", "teamID"
-        ),  # Composite index
->>>>>>> c153980b
     )
 
     # Define relationships
@@ -213,15 +197,11 @@
     # Indexes
     __table_args__ = (
         Index("k_bp_team", "teamID"),  # Index for teamID
-<<<<<<< HEAD
-        Index("battingpost_playerID_yearID_teamID", "playerID", "yearId", "teamID"),  # Composite index
-        UniqueConstraint("playerID", "yearId", "teamID", "round", 
-                         name="uq_player_year_team_round"),
-=======
         Index(
             "battingpost_playerID_yearID_teamID", "playerID", "yearId", "teamID"
         ),  # Composite index
->>>>>>> c153980b
+        UniqueConstraint("playerID", "yearId", "teamID", "round", 
+                         name="uq_player_year_team_round"),
     )
 
     # Relationships
@@ -300,13 +280,8 @@
     yearID = Column(SmallInteger, nullable=True)
 
     # Define relationships
-    collegeplaying_player = relationship(
-        "People", back_populates="collegeplaying_player"
-    )
-    collegeplaying_school = relationship(
-        "Schools", back_populates="collegeplaying_school"
-    )
-
+    collegeplaying_player = relationship("People", back_populates="collegeplaying_player")
+    collegeplaying_school = relationship("Schools", back_populates="collegeplaying_school")
 
         # Define the MUL (Index) fields
     # this speeds up data retrieval by these columns
@@ -507,7 +482,6 @@
     p_SF = Column(SmallInteger, nullable=True)
     p_GIDP = Column(SmallInteger, nullable=True)
 
-<<<<<<< HEAD
     # Define the MUL (Index) fields
     # this speeds up data retrieval by these columns
     __table_args__ = (
@@ -516,8 +490,6 @@
         UniqueConstraint("playerID", "yearID", "teamID", 
                          "stint", name="uq_player_year_team_stint"),
     )
-=======
->>>>>>> c153980b
 
 class PitchingPost(Base):
     __tablename__ = "pitchingpost"
@@ -618,7 +590,6 @@
     f_CS = Column(SmallInteger, nullable=True)
     f_ZR = Column(Float, nullable=True)
 
-<<<<<<< HEAD
     # Define the MUL (Index) fields
     # this speeds up data retrieval by these columns
     __table_args__ = (
@@ -626,8 +597,6 @@
         Index("idx_playerID_yearID_teamID", "playerID", "yearID", "teamID"),
         UniqueConstraint("playerID", "yearID", "teamID", "stint", "position", name="uq_player_team_year_stint_position"),
     )
-=======
->>>>>>> c153980b
 
 class FieldingPost(Base):
     __tablename__ = "fieldingpost"
