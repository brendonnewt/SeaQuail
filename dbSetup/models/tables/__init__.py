--- conflicted
+++ resolved
@@ -642,20 +642,6 @@
     f_CS = Column(SmallInteger, nullable=True)
     f_ZR = Column(Float, nullable=True)
 
-<<<<<<< HEAD
-    __table_args__ = (
-        Index("idx_teamID", "teamID"),
-        Index("idx_playerID_yearID_teamID_stint", "playerID", "yearID", "teamID", "stint"),
-    )
-
-class Salaries(Base):
-    __tablename__ = "salaries"
-    salaries_ID = Column(Integer, primary_key=True, nullable=False)
-    playerID = Column(String(9), ForeignKey("people.playerID"), nullable=False)
-    yearId = Column(SmallInteger, nullable=False)
-    teamID = Column(String(3), ForeignKey("teams.teamID"), nullable=False)
-    salary = Column(Double, nullable=True)
-=======
     # Define the MUL (Index) fields
     # this speeds up data retrieval by these columns
     __table_args__ = (
@@ -670,8 +656,6 @@
             name="uq_player_team_year_stint_position",
         ),
     )
-
->>>>>>> 3f8b2ecd
 
 class FieldingPost(Base):
     __tablename__ = "fieldingpost"
@@ -697,9 +681,6 @@
     # this speeds up data retrieval by these columns
     __table_args__ = (
         Index("idx_teamID", "teamID"),
-<<<<<<< HEAD
-        Index("idx_playerID_yearID_teamID_round", "playerID", "yearID", "teamID", "round"),
-=======
         Index("idx_playerID_yearID_teamID", "playerID", "yearID", "teamID"),
         UniqueConstraint(
             "playerID",
@@ -709,9 +690,15 @@
             "position",
             name="uq_player_team_year_round_position",
         ),
->>>>>>> 3f8b2ecd
-    )
-
+    )
+
+class Salaries(Base):
+    __tablename__ = "salaries"
+    salaries_ID = Column(Integer, primary_key=True, nullable=False)
+    playerID = Column(String(9), ForeignKey("people.playerID"), nullable=False)
+    yearId = Column(SmallInteger, nullable=False)
+    teamID = Column(String(3), ForeignKey("teams.teamID"), nullable=False)
+    salary = Column(Double, nullable=True)
 
 class HomeGames(Base):
     __tablename__ = "homegames"
