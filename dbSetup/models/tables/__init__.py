from sqlalchemy import (
    Column,
    Date,
    Double,
    ForeignKey,
    Index,
    Integer,
    SmallInteger,
    String,
    Float,
    UniqueConstraint,
)
from sqlalchemy.orm import DeclarativeBase, Mapped, relationship


class Base(DeclarativeBase):
    pass


class People(Base):
    __tablename__ = "people"
    playerID = Column(String(9), primary_key=True, nullable=False)
    birthYear = Column(Integer, nullable=True)
    birthMonth = Column(Integer, nullable=True)
    birthDay = Column(Integer, nullable=True)
    birthCountry = Column(String(255), nullable=True)
    birthState = Column(String(255), nullable=True)
    birthCity = Column(String(255), nullable=True)
    deathYear = Column(Integer, nullable=True)
    deathMonth = Column(Integer, nullable=True)
    deathDay = Column(Integer, nullable=True)
    deathCountry = Column(String(255), nullable=True)
    deathState = Column(String(255), nullable=True)
    deathCity = Column(String(255), nullable=True)
    nameFirst = Column(String(255), nullable=True)
    nameLast = Column(String(255), nullable=True)
    nameGiven = Column(String(255), nullable=True)
    weight = Column(Integer, nullable=True)
    height = Column(Integer, nullable=True)
    bats = Column(String(255), nullable=True)
    throws = Column(String(255), nullable=True)
    debutDate = Column(Date, nullable=True)
    finalGameDate = Column(Date, nullable=True)

    __table_args__ = (Index("idx_nameLast", "nameLast"),)  # nameLast is MUL in the db

    # Define relationship
    allstarfull_entries = relationship("AllstarFull", back_populates="player")
<<<<<<< HEAD
    awards = relationship("Awards", back_populates="player")
    awardsshare = relationship("AwardsShare", back_populates="player")

class Awards(Base):
    __tablename__ = "awards"

    awards_ID = Column(Integer, primary_key=True, nullable=False, autoincrement=True)
    awardID = Column(String(255), nullable=False)
    yearID = Column(SmallInteger, nullable=False)
    playerID = Column(String(9), ForeignKey("people.playerID"), nullable=False)
    lgID = Column(String(2), nullable=False)
    tie = Column(String(1), nullable=True)
    notes = Column(String(100), nullable=True)

    # Define indexes
    __table_args__ = (
        Index("fk_awd_peo", "playerID"),
    )

    # Define relationships
    player = relationship("People", back_populates="awards")

class AwardsShare(Base):
    __tablename__ = "awardsshare"

    awardsshare_ID = Column(Integer, primary_key=True, nullable=False, autoincrement=True)
    awardID = Column(String(255), nullable=False)
    yearID = Column(SmallInteger, nullable=False)
    playerID = Column(String(9), ForeignKey("people.playerID"), nullable=False)
    lgID = Column(String(2), nullable=False)
    pointsWon = Column(Double, nullable=True)
    pointsMax = Column(SmallInteger, nullable=True)
    votesFirst = Column(Double, nullable=True)

    # Define indexes
    __table_args__ = (
        Index("fk_awdshr_peo", "playerID"),
    )

    # Define relationships
    player = relationship("People", back_populates="awardsshare")
=======
    batting_entries = relationship("Batting", back_populates="player")
    battingpost_entries = relationship("BattingPost", back_populates="player")

class Batting(Base):
    __tablename__ = "batting"
    batting_ID = Column(Integer, primary_key=True, nullable=False)
    playerID = Column(String(9), ForeignKey("people.playerID"), nullable=False)
    yearId = Column(SmallInteger, nullable=False)
    teamID = Column(String(3), nullable=False)
    stint = Column(SmallInteger, nullable=False)
    b_G = Column(SmallInteger, nullable=True)
    b_AB = Column(SmallInteger, nullable=True)
    b_R = Column(SmallInteger, nullable=True)
    b_H = Column(SmallInteger, nullable=True)
    b_2B = Column(SmallInteger, nullable=True)
    b_3B = Column(SmallInteger, nullable=True)
    b_HR = Column(SmallInteger, nullable=True)
    b_RBI = Column(SmallInteger, nullable=True)
    b_SB = Column(SmallInteger, nullable=True)
    b_CS = Column(SmallInteger, nullable=True)
    b_BB = Column(SmallInteger, nullable=True)
    b_SO = Column(SmallInteger, nullable=True)
    b_IBB = Column(SmallInteger, nullable=True)
    b_HBP = Column(SmallInteger, nullable=True)
    b_SH = Column(SmallInteger, nullable=True)
    b_SF = Column(SmallInteger, nullable=True)
    b_GIDP = Column(SmallInteger, nullable=True)

    # Indexes
    __table_args__ = (
        Index("k_bat_team", "teamID"),  # Index for teamID
        Index("batting_playerID_yearID_teamID", "playerID", "yearId", "teamID")  # Composite index
    )

    # Define relationships
    player = relationship("People", back_populates="batting_entries")

class BattingPost(Base):
    __tablename__ = "battingpost"
    battingpost_ID = Column(Integer, primary_key=True, nullable=False)
    playerID = Column(String(9), ForeignKey("people.playerID"), nullable=False)
    yearId = Column(SmallInteger, nullable=False)
    teamID = Column(String(3), nullable=False)
    round = Column(String(10), nullable=False)
    b_G = Column(SmallInteger, nullable=True)
    b_AB = Column(SmallInteger, nullable=True)
    b_R = Column(SmallInteger, nullable=True)
    b_H = Column(SmallInteger, nullable=True)
    b_2B = Column(SmallInteger, nullable=True)
    b_3B = Column(SmallInteger, nullable=True)
    b_HR = Column(SmallInteger, nullable=True)
    b_RBI = Column(SmallInteger, nullable=True)
    b_SB = Column(SmallInteger, nullable=True)
    b_CS = Column(SmallInteger, nullable=True)
    b_BB = Column(SmallInteger, nullable=True)
    b_SO = Column(SmallInteger, nullable=True)
    b_IBB = Column(SmallInteger, nullable=True)
    b_HBP = Column(SmallInteger, nullable=True)
    b_SH = Column(SmallInteger, nullable=True)
    b_SF = Column(SmallInteger, nullable=True)
    b_GIDP = Column(SmallInteger, nullable=True)

    # Indexes
    __table_args__ = (
        Index("k_bp_team", "teamID"),  # Index for teamID
        Index("battingpost_playerID_yearID_teamID", "playerID", "yearId", "teamID")  # Composite index
    )

    # Relationships
    player = relationship("People", back_populates="battingpost_entries")
>>>>>>> f7e18a55

class Leagues(Base):
    __tablename__ = "leagues"
    lgID = Column(String(2), primary_key=True, nullable=False)
    league_name = Column(String(50), nullable=False)
    league_active = Column(String(1), nullable=False)

    # Define relationship
    allstarfull_entries = relationship(
        "AllstarFull", foreign_keys="[AllstarFull.lgID]", back_populates="league"
    )
    teams_entries = relationship(
        "Teams", foreign_keys="[Teams.lgID]", back_populates="league"
    )
    league_seriespost_winner = relationship(
        "SeriesPost",
        foreign_keys="[SeriesPost.lgIDwinner]",
        back_populates="winner_league",
    )
    league_seriespost_loser = relationship(
        "SeriesPost",
        foreign_keys="[SeriesPost.lgIDloser]",
        back_populates="loser_league",
    )

class Teams(Base):
    __tablename__ = "teams"
    teams_ID = Column(Integer, primary_key=True, nullable=False, autoincrement=True)
    teamID = Column(String(3), nullable=False)
    yearID = Column(SmallInteger, nullable=False)
    lgID = Column(String(2), ForeignKey("leagues.lgID"), nullable=True)
    divID = Column(String(1), ForeignKey("divisions.divID"), nullable=True)
    franchID = Column(String(3), nullable=True)
    team_name = Column(String(50), nullable=True)
    team_rank = Column(SmallInteger, nullable=True)
    team_G = Column(SmallInteger, nullable=True)
    team_G_home = Column(SmallInteger, nullable=True)
    team_W = Column(SmallInteger, nullable=True)
    team_L = Column(SmallInteger, nullable=True)
    DivWin = Column(String(1), nullable=True)
    WCWin = Column(String(1), nullable=True)
    LgWin = Column(String(1), nullable=True)
    WSWin = Column(String(1), nullable=True)
    team_R = Column(SmallInteger, nullable=True)
    team_AB = Column(SmallInteger, nullable=True)
    team_H = Column(SmallInteger, nullable=True)
    team_2B = Column(SmallInteger, nullable=True)
    team_3B = Column(SmallInteger, nullable=True)
    team_HR = Column(SmallInteger, nullable=True)
    team_BB = Column(SmallInteger, nullable=True)
    team_SO = Column(SmallInteger, nullable=True)
    team_SB = Column(SmallInteger, nullable=True)
    team_CS = Column(SmallInteger, nullable=True)
    team_HBP = Column(SmallInteger, nullable=True)
    team_SF = Column(SmallInteger, nullable=True)
    team_RA = Column(SmallInteger, nullable=True)
    team_ER = Column(SmallInteger, nullable=True)
    team_ERA = Column(Double, nullable=True)
    team_CG = Column(SmallInteger, nullable=True)
    team_SHO = Column(SmallInteger, nullable=True)
    team_SV = Column(SmallInteger, nullable=True)
    team_IPouts = Column(Integer, nullable=True)
    team_HA = Column(SmallInteger, nullable=True)
    team_HRA = Column(SmallInteger, nullable=True)
    team_BBA = Column(SmallInteger, nullable=True)
    team_SOA = Column(SmallInteger, nullable=True)
    team_E = Column(SmallInteger, nullable=True)
    team_DP = Column(SmallInteger, nullable=True)
    team_FP = Column(Double, nullable=True)
    park_name = Column(String(50), nullable=True)
    team_attendance = Column(Integer, nullable=True)
    team_BPF = Column(SmallInteger, nullable=True)
    team_PPF = Column(SmallInteger, nullable=True)
    team_projW = Column(SmallInteger, nullable=True)
    team_projL = Column(SmallInteger, nullable=True)

    # Define the MUL (Index) fields
    __table_args__ = (
        Index("idx_teamID", "teamID"),
        Index("idx_lgID", "lgID"),
        Index("idx_franchID", "franchID"),
        UniqueConstraint(
            "teams_ID",
            "teamID",
            "yearID",
            name="uq_teams",
        ),
    )

    # Define relationships
    league = relationship(
        "Leagues", foreign_keys=[lgID], back_populates="teams_entries"
    )
    seriespost_winner = relationship(
        "SeriesPost",
        foreign_keys="[SeriesPost.teamIDwinner]",
        back_populates="winner",
    )
    seriespost_loser = relationship(
        "SeriesPost",
        foreign_keys="[SeriesPost.teamIDloser]",
        back_populates="loser",
    )


class AllstarFull(Base):
    __tablename__ = "allstarfull"
    allstarfull_ID = Column(Integer, primary_key=True, nullable=False)
    playerID = Column(String(9), ForeignKey("people.playerID"), nullable=False)
    lgID = Column(String(2), ForeignKey("leagues.lgID"), nullable=False)
    teamID = Column(String(3), nullable=False)
    yearID = Column(SmallInteger, nullable=False)
    gameID = Column(String(12))
    GP = Column(SmallInteger)
    startingPos = Column(SmallInteger)

    __table_args__ = (
        UniqueConstraint(
            "allstarfull_ID",
            "playerID",
            "lgID",
            "teamID",
            "yearID",
            name="uq_allstarfull",
        ),
    )

    # Define relationships
    league = relationship("Leagues", back_populates="allstarfull_entries")
    player = relationship("People", back_populates="allstarfull_entries")


class Schools(Base):
    __tablename__ = "schools"
    schoolId = Column(String(15), primary_key=True, nullable=False)
    school_name = Column(String(255), nullable=True)
    school_city = Column(String(55), nullable=True)
    school_state = Column(String(55), nullable=True)
    school_country = Column(String(55), nullable=True)


class SeriesPost(Base):
    __tablename__ = "seriespost"
    seriespost_ID = Column(Integer, primary_key=True, nullable=False)
    teamIDwinner = Column(String(3), ForeignKey("teams.teamID"), nullable=False)
    lgIDwinner = Column(String(3), ForeignKey("leagues.lgID"), nullable=False)
    teamIDloser = Column(String(3), ForeignKey("teams.teamID"), nullable=False)
    lgIDloser = Column(String(3), ForeignKey("leagues.lgID"), nullable=False)
    yearID = Column(SmallInteger, nullable=False)
    round = Column(String(5), nullable=False)
    wins = Column(SmallInteger, nullable=True)
    losses = Column(SmallInteger, nullable=True)
    ties = Column(SmallInteger, nullable=True)

    __table_args__ = (
        UniqueConstraint(
            "seriespost_ID",
            "teamIDwinner",
            "lgIDwinner",
            "teamIDloser",
            "lgIDloser",
            "yearID",
            "round",
            name="uq_seriespost",
        ),
    )

    winner = relationship(
        "Teams", foreign_keys=[teamIDwinner], back_populates="seriespost_winner"
    )
    loser = relationship(
        "Teams", foreign_keys=[teamIDloser], back_populates="seriespost_loser"
    )
    winner_league = relationship(
        "Leagues", foreign_keys=[lgIDwinner], back_populates="league_seriespost_winner"
    )
    loser_league = relationship(
        "Leagues", foreign_keys=[lgIDloser], back_populates="league_seriespost_loser"
    )

class Pitching(Base):
    __tablename__ = "pitching"
    pitching_ID = Column(Integer, primary_key=True, nullable=False)
    playerID = Column(String(9), ForeignKey("people.playerID"), nullable=False)
    yearID = Column(SmallInteger, nullable=False)
    teamID = Column(String(3), ForeignKey("teams.teamID"), nullable=False)
    stint = Column(SmallInteger, nullable=False)
    p_W = Column(SmallInteger, nullable=True)
    p_L = Column(SmallInteger, nullable=True)
    p_G = Column(SmallInteger, nullable=True)
    p_GS = Column(SmallInteger, nullable=True)
    p_CG = Column(SmallInteger, nullable=True)
    p_SHO = Column(SmallInteger, nullable=True)
    p_SV = Column(SmallInteger, nullable=True)
    p_IPouts = Column(Integer, nullable=True)
    p_H = Column(SmallInteger, nullable=True)
    p_ER = Column(SmallInteger, nullable=True)
    p_HR = Column(SmallInteger, nullable=True)
    p_BB = Column(SmallInteger, nullable=True)
    p_SO = Column(SmallInteger, nullable=True)
    p_BAOpp = Column(Double, nullable=True)
    p_ERA = Column(Double, nullable=True)
    p_IBB = Column(SmallInteger, nullable=True)
    p_WP = Column(SmallInteger, nullable=True)
    p_HBP = Column(SmallInteger, nullable=True)
    p_BK = Column(SmallInteger, nullable=True)
    p_BFP = Column(SmallInteger, nullable=True)
    p_GF = Column(SmallInteger, nullable=True)
    p_R = Column(SmallInteger, nullable=True)
    p_SH = Column(SmallInteger, nullable=True)
    p_SF = Column(SmallInteger, nullable=True)
    p_GIDP = Column(SmallInteger, nullable=True)

class PitchingPost(Base):
    __tablename__ = "pitchingpost"
    pitchingpost_ID = Column(Integer, primary_key=True, nullable=False)
    playerID = Column(String(9), ForeignKey("people.playerID"), nullable=False)
    yearID = Column(SmallInteger, nullable=False)
    teamID = Column(String(3), ForeignKey("teams.teamID"), nullable=False)
    round = Column(String(10), nullable=False)
    p_W = Column(SmallInteger, nullable=True)
    p_L = Column(SmallInteger, nullable=True)
    p_G = Column(SmallInteger, nullable=True)
    p_GS = Column(SmallInteger, nullable=True)
    p_CG = Column(SmallInteger, nullable=True)
    p_SHO =Column(SmallInteger, nullable=True)
    p_SV = Column(SmallInteger, nullable=True)
    p_IPouts = Column(Integer, nullable=True)
    p_H = Column(SmallInteger, nullable=True)
    p_ER = Column(SmallInteger, nullable=True)
    p_HR = Column(SmallInteger, nullable=True)
    p_BB = Column(SmallInteger, nullable=True)
    p_SO = Column(SmallInteger, nullable=True)
    p_BAOpp = Column(Double, nullable=True)
    p_ERA = Column(Double, nullable=True)
    p_IBB = Column(SmallInteger, nullable=True)
    p_WP = Column(SmallInteger, nullable=True)
    p_HBP = Column(SmallInteger, nullable=True)
    p_BK = Column(SmallInteger, nullable=True)
    p_BFP = Column(SmallInteger, nullable=True)
    p_GF = Column(SmallInteger, nullable=True)
    p_R = Column(SmallInteger, nullable=True)
    p_SH = Column(SmallInteger, nullable=True)
    p_SF = Column(SmallInteger, nullable=True)
    p_GIDP = Column(SmallInteger, nullable=True)

    # Define the MUL (Index) fields
    # this speeds up data retrieval by these columns
    __table_args__ = (
        Index("idx_teamID", "teamID"),
        Index("idx_playerID_yearID_teamID", "playerID", "yearID", "teamID"),
    )


class Appearances(Base):
    __tablename__ = "appearances"
    appearances_ID = Column(Integer, primary_key=True, nullable=False)
    playerID = Column(String(9), ForeignKey("people.playerID"), nullable=False)
    yearID = Column(SmallInteger, nullable=False)
    teamID = Column(String(3), ForeignKey("teams.teamID"), nullable=False)
    G_all = Column(SmallInteger, nullable=True)
    GS = Column(SmallInteger, nullable=True)
    G_batting = Column(SmallInteger, nullable=True)
    G_defense = Column(SmallInteger, nullable=True)
    G_p = Column(SmallInteger, nullable=True)
    G_c = Column(SmallInteger, nullable=True)
    G_1b = Column(SmallInteger, nullable=True)
    G_2b = Column(SmallInteger, nullable=True)
    G_3b = Column(SmallInteger, nullable=True)
    G_ss = Column(SmallInteger, nullable=True)
    G_lf = Column(SmallInteger, nullable=True)
    G_cf = Column(SmallInteger, nullable=True)
    G_rf = Column(SmallInteger, nullable=True)
    G_of = Column(SmallInteger, nullable=True)
    G_dh = Column(SmallInteger, nullable=True)
    G_ph = Column(SmallInteger, nullable=True)
    G_pr = Column(SmallInteger, nullable=True)

    # Define the MUL (Index) fields
    # this speeds up data retrieval by these columns
    __table_args__ = (
        Index("idx_teamID", "teamID"),
        Index(
            "idx_playerID_yearID",
            "playerID",
            "yearID",
        ),
    )


class Fielding(Base):
    __tablename__ = "fielding"
    fielding_ID = Column(Integer, primary_key=True, nullable=False)
    playerID = Column(String(9), ForeignKey("people.playerID"), nullable=False)
    yearID = Column(SmallInteger, nullable=False)
    teamID = Column(String(3), ForeignKey("teams.teamID"), nullable=False)
    stint = Column(SmallInteger, nullable=False)
    position = Column(String(2), nullable=True)
    f_G = Column(SmallInteger, nullable=True)
    f_GS = Column(SmallInteger, nullable=True)
    f_InnOuts = Column(SmallInteger, nullable=True)
    f_PO = Column(SmallInteger, nullable=True)
    f_A = Column(SmallInteger, nullable=True)
    f_E = Column(SmallInteger, nullable=True)
    f_DP = Column(SmallInteger, nullable=True)
    f_PB = Column(SmallInteger, nullable=True)
    f_WP = Column(SmallInteger, nullable=True)
    f_SB = Column(SmallInteger, nullable=True)
    f_CS = Column(SmallInteger, nullable=True)
    f_ZR = Column(Float, nullable=True)

class FieldingPost(Base):
    __tablename__ = "fieldingpost"
    fieldingpost_ID = Column(Integer, primary_key=True, nullable=False)
    playerID = Column(String(9), ForeignKey("people.playerID"), nullable=False)
    yearID = Column(SmallInteger, nullable=False)
    teamID = Column(String(3), ForeignKey("teams.teamID"), nullable=False)
    round = Column(String(10), nullable=False)
    position = Column(String(2), nullable=True)
    f_G = Column(SmallInteger, nullable=True)
    f_GS = Column(SmallInteger, nullable=True)
    f_InnOuts = Column(SmallInteger, nullable=True)
    f_PO = Column(SmallInteger, nullable=True)
    f_A = Column(SmallInteger, nullable=True)
    f_E = Column(SmallInteger, nullable=True)
    f_DP = Column(SmallInteger, nullable=True)
    f_TP = Column(SmallInteger, nullable=True)
    f_PB = Column(SmallInteger, nullable=True)

    # SB and CS are in the CSV but not in our database -Icko

    # Define the MUL (Index) fields
    # this speeds up data retrieval by these columns
    __table_args__ = (
        Index("idx_teamID", "teamID"),
        Index("idx_playerID_yearID_teamID", "playerID", "yearID", "teamID"),
    )


class HomeGames(Base):
    __tablename__ = "homegames"
    homegames_ID = Column(Integer, primary_key=True, nullable=False)
    teamID = Column(String(3), ForeignKey("teams.teamID"), nullable=False)
    parkID = Column(String, ForeignKey("parks.parkID"), nullable=False)
    yearID = Column(SmallInteger, nullable=False)
    firstGame = Column(Date, nullable=True)
    lastGame = Column(Date, nullable=True)
    games = Column(Integer, nullable=True)
    openings = Column(Integer, nullable=True)
    attendance = Column(Integer, nullable=True)

    # Define the MUL (Index) fields
    # this speeds up data retrieval by these columns
    __table_args__ = (Index("idx_parkID", "parkID"),)


class Parks(Base):
    __tablename__ = "parks"
    parkID = Column(String, primary_key=True, nullable=False)
    park_alias = Column(String, nullable=False)
    park_name = Column(String, nullable=False)
    city = Column(String, nullable=False)
    state = Column(String, nullable=False)
    country = Column(String, nullable=False)


class Divisions(Base):
    __tablename__ = "divisions"
    divisions_ID = Column(Integer, primary_key=True, nullable=False)
    divID = Column(String(2), nullable=False)
    lgID = Column(String(2), ForeignKey(Leagues.lgID), nullable=False)
    division_name = Column(String, nullable=False)
    division_active = Column(String(1), nullable=False)

    # no rows can have the same combination of divID and lgID
    __table_args__ = (UniqueConstraint("divID", "lgID", name="uq_div_lg"),)

    # Define the MUL (Index) fields
    # this speeds up data retrieval by these columns
    __table_args__ = (Index("idx_lgID", "lgID"), Index("idx_divID", "divID"))<|MERGE_RESOLUTION|>--- conflicted
+++ resolved
@@ -46,7 +46,6 @@
 
     # Define relationship
     allstarfull_entries = relationship("AllstarFull", back_populates="player")
-<<<<<<< HEAD
     awards = relationship("Awards", back_populates="player")
     awardsshare = relationship("AwardsShare", back_populates="player")
 
@@ -88,7 +87,6 @@
 
     # Define relationships
     player = relationship("People", back_populates="awardsshare")
-=======
     batting_entries = relationship("Batting", back_populates="player")
     battingpost_entries = relationship("BattingPost", back_populates="player")
 
@@ -159,7 +157,6 @@
 
     # Relationships
     player = relationship("People", back_populates="battingpost_entries")
->>>>>>> f7e18a55
 
 class Leagues(Base):
     __tablename__ = "leagues"
