--- conflicted
+++ resolved
@@ -46,7 +46,6 @@
 
     # Define relationship
     allstarfull_entries = relationship("AllstarFull", back_populates="player")
-<<<<<<< HEAD
     managers = relationship("Manager", back_populates="people")
 
 class Manager(Base):
@@ -70,7 +69,6 @@
 
     # Define relationship
     people = relationship("People", back_populates="managers")
-=======
     batting_entries = relationship("Batting", back_populates="player")
     battingpost_entries = relationship("BattingPost", back_populates="player")
 
@@ -141,7 +139,6 @@
 
     # Relationships
     player = relationship("People", back_populates="battingpost_entries")
->>>>>>> f7e18a55
 
 class Leagues(Base):
     __tablename__ = "leagues"
