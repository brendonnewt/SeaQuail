from sqlalchemy import (
    Column,
    Float,
    Integer,
    SmallInteger,
    String,
)
from sqlalchemy.orm import DeclarativeBase


class Base(DeclarativeBase):
    pass


class BattingStatsView(Base):
    __tablename__ = "battingstatsview"

    player_id = Column(String, primary_key=True)
    year_id = Column(SmallInteger, primary_key=True)
    team_id = Column(String, primary_key=True)
    stint = Column(SmallInteger, primary_key=True)
    position = Column(String)

    # Batting statistics
    pa = Column(Integer)  # Plate Appearances
    g = Column(Integer)  # Games played
    hr = Column(Integer)  # Home Runs
    sb = Column(Integer)  # Stolen Bases
    bb_percent = Column(Float)  # Walk Percentage (BB%)
    k_percent = Column(Float)  # Strikeout Percentage (K%)
    babip = Column(Float)  # Batting Average on Balls in Play
    avg = Column(Float)  # Batting Average
    slg = Column(Float)  # Slugging Percentage
    iso = Column(Float)  # Isolated Power
    woba = Column(Float)  # Weighted On-Base Average
<<<<<<< HEAD
    wrc = Column(Float)  # Weighted Runs Created Plus
    bsr = Column(Float)  # Baserunning runs above average
=======
    wrc_plus = Column(Float)  # Weighted Runs Created Plus
    bsr = Column(Float)  # Baserunning runs above average
    total_defensive_plays = Column(Integer)  # Total Defensive Plays
    fraa = Column(Float)  # Fielding Runs Above Average
>>>>>>> e82ac142

class LgAvgView(Base):
    __tablename__ = "lgavgview"

    yearID = Column(SmallInteger, primary_key = True)
    lgERA = Column(Float)
    lgHR = Column(Float)
    lgBB = Column(Float)
    lgHBP = Column(Float)
    lgK = Column(Float)
    lgIP = Column(Float)

class PitchingStatsView(Base):
    __tablename__ = "pitchingstatsview"

    # Basic player/team info
    playerID = Column(String(9), primary_key = True)
    teamID = Column(String(3), nullable = False)
    yearID = Column(SmallInteger, nullable = False)
    stint = Column(SmallInteger, nullable = False)
    nameFirst = Column(String(255), nullable = True)
    nameLast = Column(String(255), nullable = True)
    nameGiven = Column(String(255), nullable = True)

    # Traditional pitching stats
    p_G = Column(SmallInteger, nullable = True)
    p_GS = Column(SmallInteger, nullable = True)
    p_ERA = Column(Float, nullable = True)

    # Advanced pitching metrics
    age = Column(Integer, nullable = True) # Derive from People birth and death info
    p_IP = Column(Float, nullable = True) # Derived from p_IPouts
    p_K_percent = Column(Float, nullable = True) # Strikeout Percentage
    p_BB_percent = Column(Float, nullable = True) # Walk Percentage
    p_HR_div9 = Column(Float, nullable = True) # HR per 9 innings
    p_BABIP = Column(Float, nullable = True) # Batting Average on Balls In Play
    p_LOB_percent = Column(Float, nullable = True) # Left On Base Percentage
    p_GB_percent= Column(Float, nullable = True) # Ground Ball Percentage
    p_HR_div_FB = Column(Float, nullable = True) # HR per Fly Ball
    p_FIP = Column(Float, nullable = True) # Fielding Independent Pitching
    p_XFIP = Column(Float, nullable = True) # Expected Fielding Independent Pitching
    p_WAR = Column(Float, nullable = True) # Wins Above Replacement

    # __table_args__ and relationships not needed because this is a view<|MERGE_RESOLUTION|>--- conflicted
+++ resolved
@@ -33,15 +33,10 @@
     slg = Column(Float)  # Slugging Percentage
     iso = Column(Float)  # Isolated Power
     woba = Column(Float)  # Weighted On-Base Average
-<<<<<<< HEAD
-    wrc = Column(Float)  # Weighted Runs Created Plus
-    bsr = Column(Float)  # Baserunning runs above average
-=======
     wrc_plus = Column(Float)  # Weighted Runs Created Plus
     bsr = Column(Float)  # Baserunning runs above average
     total_defensive_plays = Column(Integer)  # Total Defensive Plays
     fraa = Column(Float)  # Fielding Runs Above Average
->>>>>>> e82ac142
 
 class LgAvgView(Base):
     __tablename__ = "lgavgview"
