--- conflicted
+++ resolved
@@ -13,12 +13,9 @@
     PitchingPost,
     Appearances,
     Fielding,
-<<<<<<< HEAD
     Manager,
-=======
     Batting,
     BattingPost,
->>>>>>> f7e18a55
     FieldingPost,
     HomeGames,
     Parks,
