--- conflicted
+++ resolved
@@ -22,11 +22,8 @@
     People,
     Pitching,
     PitchingPost,
-<<<<<<< HEAD
     PitchingStatsView,
-=======
     Salaries,
->>>>>>> a5a77972
     Schools,
     SeriesPost,
     Teams,
