--- conflicted
+++ resolved
@@ -12,12 +12,9 @@
     Pitching,
     Appearances,
     Fielding,
-<<<<<<< HEAD
     Batting,
     BattingPost,
-=======
     FieldingPost,
->>>>>>> b59cf2a9
     HomeGames,
     Parks,
     Divisions,
