--- conflicted
+++ resolved
@@ -162,10 +162,6 @@
     create_battingstats_view_sql = """
     CREATE OR REPLACE VIEW battingstatsview AS
     SELECT DISTINCT
-<<<<<<< HEAD
-        b.playerID AS playerID,
-=======
->>>>>>> e82ac142
         CONCAT(p.nameFirst, ' ', p.nameLast) AS name,
         (b.yearID - p.birthYear) AS age,
         b.yearID AS yearID,
