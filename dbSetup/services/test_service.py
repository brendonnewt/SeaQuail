import csi3335f2024 as cfg
<<<<<<< HEAD
from models import AllstarFull, People, Schools, Teams, Pitching, Appearances
=======
from models import AllstarFull, People, Fielding, Schools, Teams, Pitching, Appearances
>>>>>>> f1904455
from utils import create_enginestr_from_values, create_session_from_str

def execute_tests(tests):
    for test in tests:
        if test == "allstarfull":
            compare_existing_allstarfull_entries()
        elif test == "people":
            compare_existing_people_entries()
        elif test == "schools":
            compare_existing_schools_entries()
        elif test == "teams":
            compare_existing_teams_entries()
        elif test == "pitching":
            compare_existing_pitching_entries()
        elif test == "appearances":
            compare_existing_appearances_entries()
<<<<<<< HEAD
=======
        elif test == "fielding":
            compare_existing_fielding_entries()
>>>>>>> f1904455
        else:
            print(f"Unknown test: {test}")


def compare_existing_allstarfull_entries():
    print("Executing allstarfull test")

    # Create sessions
    sq_session = create_session_from_str(create_enginestr_from_values(cfg.mysql))
    bb_session = create_session_from_str(
        create_enginestr_from_values(cfg.baseballmysql)
    )

    # Get the original AllstarFull rows
    bb_result = bb_session.query(AllstarFull).all()

    # Go through each row in the original baseball database to make sure ours matches
    rows_match = True
    for row in bb_result:
        row_exists = (
            sq_session.query(AllstarFull)
            .filter_by(
                allstarfull_ID=row.allstarfull_ID,
                playerID=row.playerID,
                yearID=row.yearID,
                lgID=row.lgID,
                teamID=row.teamID,
                gameID=row.gameID,
                GP=row.GP,
                startingPos=row.startingPos,
            )
            .first()
        )

        # Alert that test failed, and for what row
        if not row_exists:
            print(
                f"Row could not be found for: playerid={row.playerID}, yearid={row.yearID}, lgID={row.lgID}, teamID={row.teamID}"
            )
            rows_match = False

    # Commit and close sessions
    sq_session.commit()
    sq_session.close()
    bb_session.commit()
    bb_session.close()

    # Output test result
    if not rows_match:
        return "FAILURE: allstarfull"
    else:
        return ""


def compare_existing_people_entries():
    print("Executing people entries")

    # Create sessions
    sq_session = create_session_from_str(create_enginestr_from_values(cfg.mysql))
    bb_session = create_session_from_str(
        create_enginestr_from_values(cfg.baseballmysql)
    )

    # Get all rows from the original People table
    bb_result = bb_session.query(People).all()

    # Go through each row in the original baseball database to make sure ours matches
    rows_match = True
    for row in bb_result:
        # Test without death dates, as those can change
        if row.deathYear is None:
            row_exists = (
                sq_session.query(People)
                .filter_by(
                    playerID=row.playerID,
                    birthYear=row.birthYear,
                    birthMonth=row.birthMonth,
                    birthDay=row.birthDay,
                    birthCity=row.birthCity,
                    birthCountry=row.birthCountry,
                    birthState=row.birthState,
                    nameFirst=row.nameFirst,
                    nameLast=row.nameLast,
                    nameGiven=row.nameGiven,
                    weight=row.weight,
                    height=row.height,
                    bats=row.bats,
                    throws=row.throws,
                    debutDate=row.debutDate,
                    finalGameDate=row.finalGameDate,
                )
                .first()
            )
        else:
            row_exists = (
                sq_session.query(People)
                .filter_by(
                    playerID=row.playerID,
                    birthYear=row.birthYear,
                    birthMonth=row.birthMonth,
                    birthDay=row.birthDay,
                    birthCity=row.birthCity,
                    birthCountry=row.birthCountry,
                    birthState=row.birthState,
                    deathYear=row.deathYear,
                    deathMonth=row.deathMonth,
                    deathDay=row.deathDay,
                    deathCountry=row.deathCountry,
                    deathState=row.deathState,
                    deathCity=row.deathCity,
                    nameFirst=row.nameFirst,
                    nameLast=row.nameLast,
                    nameGiven=row.nameGiven,
                    weight=row.weight,
                    height=row.height,
                    bats=row.bats,
                    throws=row.throws,
                    debutDate=row.debutDate,
                    finalGameDate=row.finalGameDate,
                )
                .first()
            )

        # Alert that test failed, and for what row
        if not row_exists:
            print(f"Row does match for: playerid={row.playerID}")
            rows_match = False

    # Commit and close sessions
    sq_session.commit()
    sq_session.close()
    bb_session.commit()
    bb_session.close()

    # Output test result
    if not rows_match:
        return "FAILURE: people"
    else:
        return ""


def compare_existing_teams_entries():
    print("Executing teams entries")
    # Create sessions
    sq_session = create_session_from_str(create_enginestr_from_values(cfg.mysql))
    bb_session = create_session_from_str(
        create_enginestr_from_values(cfg.baseballmysql)
    )

    # Get all rows from the original People table
    bb_result = bb_session.query(Teams).all()

    # Go through each row in the original baseball database to make sure ours matches
    rows_match = True
    for row in bb_result:
        row_exists = (
            sq_session.query(Teams)
            .filter_by(
                yearID=row.yearID,
                lgID=row.lgID,
                teamID=row.teamID,
                franchID=row.franchID,
                divID=row.divID,
                team_name=row.team_name,
                team_rank=row.team_rank,
                team_G=row.team_G,
                team_G_home=row.team_G_home,
                team_W=row.team_W,
                team_L=row.team_L,
                DivWin=row.DivWin,
                WCWin=row.WCWin,
                LgWin=row.LgWin,
                WSWin=row.WSWin,
                team_R=row.team_R,
                team_AB=row.team_AB,
                team_H=row.team_H,
                team_2B=row.team_2B,
                team_3B=row.team_3B,
                team_HR=row.team_HR,
                team_BB=row.team_BB,
                team_SO=row.team_SO,
                team_SB=row.team_SB,
                team_CS=row.team_CS,
                team_HBP=row.team_HBP,
                team_SF=row.team_SF,
                team_RA=row.team_RA,
                team_ER=row.team_ER,
                team_ERA=row.team_ERA,
                team_CG=row.team_CG,
                team_SHO=row.team_SHO,
                team_SV=row.team_SV,
                team_IPouts=row.team_IPouts,
                team_HA=row.team_HA,
                team_HRA=row.team_HRA,
                team_BBA=row.team_BBA,
                team_SOA=row.team_SOA,
                team_E=row.team_E,
                team_DP=row.team_DP,
                team_FP=row.team_FP,
                park_name=row.park_name,
                team_attendance=row.team_attendance,
                team_BPF=row.team_BPF,
                team_PPF=row.team_PPF,
                # team_projW=row.team_projW, # Excluded as these are calculated
                # team_projL=row.team_projL,
            )
            .first()
        )

        # Alert that test failed, and for what row
        if not row_exists:
            print(
                f"Row does not match for: teamID={row.teamID}, yearID={row.yearID}, lgID={row.lgID}"
            )
            rows_match = False

    # Commit and close sessions
    sq_session.commit()
    sq_session.close()
    bb_session.commit()
    bb_session.close()

    # Output test result
    if not rows_match:
        return "FAILURE: teams"
    else:
        return ""


def compare_existing_schools_entries():
    print("Executing schools test")

    # Create sessions
    sq_session = create_session_from_str(create_enginestr_from_values(cfg.mysql))
    bb_session = create_session_from_str(
        create_enginestr_from_values(cfg.baseballmysql)
    )

    # Get the original Schools rows
    bb_result = bb_session.query(Schools).all()

    # Go through each row in the original baseball database to make sure ours matches
    rows_match = True
    for row in bb_result:
        row_exists = (
            sq_session.query(Schools)
            .filter_by(
                schoolId=row.schoolId,
                school_name=row.school_name,
                school_city=row.school_city,
                school_state=row.school_state,
                # school_country=row.school_country, # Countries aren't stored correctly in the original baseball db
            )
            .first()
        )

        # Alert that test failed, and for what row
        if not row_exists:
            print(
                f"Row does not match for: schoolId={row.schoolId}, school_name={row.school_name}"
            )
            rows_match = False

    # Commit and close sessions
    sq_session.commit()
    sq_session.close()
    bb_session.commit()
    bb_session.close()

    # Output test result
    if not rows_match:
        return "FAILURE: schools"
    else:
        return ""


def compare_existing_pitching_entries():
    print("Executing pitching test")

    # Create sessions
    sq_session = create_session_from_str(create_enginestr_from_values(cfg.mysql))
    bb_session = create_session_from_str(
        create_enginestr_from_values(cfg.baseballmysql)
    )

    # Get the original pitching csv rows
    bb_result = bb_session.query(Pitching).all()

    # Go through each row in the original baseball database to make sure ours matches
    rows_match = True
    for pitching_record in bb_result:
        row_exists = (
            sq_session.query(Pitching)
            .filter_by(
                playerID=pitching_record.playerID,
                yearID=pitching_record.yearID,
                teamID=pitching_record.teamID,
                stint=pitching_record.stint,
                p_W=pitching_record.p_W,
                p_L=pitching_record.p_L,
                p_G=pitching_record.p_G,
                p_GS=pitching_record.p_GS,
                p_CG=pitching_record.p_CG,
                p_SHO=pitching_record.p_SHO,
                p_SV=pitching_record.p_SV,
<<<<<<< HEAD
                p_IPOuts=pitching_record.p_IPOuts,
=======
                p_IPouts=pitching_record.p_IPouts,
>>>>>>> f1904455
                p_H=pitching_record.p_H,
                p_ER=pitching_record.p_ER,
                p_BB=pitching_record.p_BB,
                p_SO=pitching_record.p_SO,
                p_BAOpp=pitching_record.p_BAOpp,
                p_ERA=pitching_record.p_ERA,
                p_IBB=pitching_record.p_IBB,
                p_WP=pitching_record.p_WP,
                p_HBP=pitching_record.p_HBP,
                p_BK=pitching_record.p_BK,
                p_BFP=pitching_record.p_BFP,
                p_GF=pitching_record.p_GF,
                p_R=pitching_record.p_R,
                p_SH=pitching_record.p_SH,
                p_SF=pitching_record.p_SF,
                p_GIDP=pitching_record.p_GIDP,
            )
            .first()
        )

        # Alert that test failed, and for what row
        if not row_exists:
            print(
                f"Row could not be found for: playerid={pitching_record.playerID}, "
<<<<<<< HEAD
                f"yearid={pitching_record.yearID}, lgID={pitching_record.lgID}, "
                f"teamID={pitching_record.teamID}"
=======
                f"yearid={pitching_record.yearID}, teamId={pitching_record.teamID}, "
                f"stint={pitching_record.stint}"
>>>>>>> f1904455
            )
            rows_match = False

    # Commit and close sessions
    sq_session.commit()
    sq_session.close()
    bb_session.commit()
    bb_session.close()

    # Output test result
    if not rows_match:
        return "FAILURE: pitching"
    else:
        return ""


def compare_existing_appearances_entries():
    print("Executing appearances entries")

    # Create sessions
    sq_session = create_session_from_str(create_enginestr_from_values(cfg.mysql))
    bb_session = create_session_from_str(
        create_enginestr_from_values(cfg.baseballmysql)
    )

    # Get all rows from the original People table
    bb_result = bb_session.query(Appearances).all()

    # Go through each row in the original baseball database to make sure ours matches
    rows_match = True
    for row in bb_result:
        row_exists = (
            sq_session.query(Appearances)
            .filter_by(
                playerID=row.playerID,
                yearID = row.yearID,
                teamID = row.teamID,
                G_all = row.G_all,
                GS = row.GS,
                G_batting = row.G_batting,
                G_defense = row.G_defense,
                G_p = row.G_p,
                G_c = row.G_c,
                G_1b = row.G_1b,
                G_2b = row.G_2b,
                G_3b = row.G_3b,
                G_ss = row.G_ss,
                G_lf = row.G_lf,
                G_cf = row.G_cf,
                G_rf = row.G_rf,
                G_of = row.G_of,
                G_dh = row.G_dh,
                G_ph = row.G_ph,
                G_pr = row.G_pr,
            )
            .first()
        )

        # Alert that test failed, and for what row
        if not row_exists:
            print(f"Row does match for: playerid={row.playerID}")
            rows_match = False
<<<<<<< HEAD
        else:
            print(f"one row down")
=======
>>>>>>> f1904455

    # Commit and close sessions
    sq_session.commit()
    sq_session.close()
    bb_session.commit()
    bb_session.close()

    # Output test result
    if not rows_match:
        return "FAILURE: appearances"
    else:
<<<<<<< HEAD
=======
        return ""

def compare_existing_fielding_entries():
    print("Executing fielding entries")

    # Create sessions
    sq_session = create_session_from_str(create_enginestr_from_values(cfg.mysql))
    bb_session = create_session_from_str(
        create_enginestr_from_values(cfg.baseballmysql)
    )

    # Get all rows from the original People table
    bb_result = bb_session.query(Fielding).all()

    # Go through each row in the original baseball database to make sure ours matches
    rows_match = True
    for row in bb_result:
        row_exists = (
            sq_session.query(Fielding)
            .filter_by(
                playerID=row.playerID,
                yearID = row.yearID,
                teamID = row.teamID,
                stint = row.stint,
                position = row.position,
                f_G = row.f_G,
                f_GS = row.f_GS,
                f_InnOuts = row.f_InnOuts,
                f_PO = row.f_PO,
                f_A = row.f_A,
                f_E = row.f_E,
                f_DP = row.f_DP,
                f_PB = row.f_PB,
                f_WP = row.f_WP,
                f_SB = row.f_SB,
                f_CS = row.f_CS,
                f_ZR = row.f_ZR
            )
            .first()
        )

        # Alert that test failed, and for what row
        if not row_exists:
            print(f"Row does match for: playerid={row.playerID}")
            rows_match = False

    # Commit and close sessions
    sq_session.commit()
    sq_session.close()
    bb_session.commit()
    bb_session.close()

    # Output test result
    if not rows_match:
        return "FAILURE: fielding"
    else:
>>>>>>> f1904455
        return ""<|MERGE_RESOLUTION|>--- conflicted
+++ resolved
@@ -1,9 +1,5 @@
 import csi3335f2024 as cfg
-<<<<<<< HEAD
-from models import AllstarFull, People, Schools, Teams, Pitching, Appearances
-=======
 from models import AllstarFull, People, Fielding, Schools, Teams, Pitching, Appearances
->>>>>>> f1904455
 from utils import create_enginestr_from_values, create_session_from_str
 
 def execute_tests(tests):
@@ -20,11 +16,8 @@
             compare_existing_pitching_entries()
         elif test == "appearances":
             compare_existing_appearances_entries()
-<<<<<<< HEAD
-=======
         elif test == "fielding":
             compare_existing_fielding_entries()
->>>>>>> f1904455
         else:
             print(f"Unknown test: {test}")
 
@@ -330,11 +323,7 @@
                 p_CG=pitching_record.p_CG,
                 p_SHO=pitching_record.p_SHO,
                 p_SV=pitching_record.p_SV,
-<<<<<<< HEAD
-                p_IPOuts=pitching_record.p_IPOuts,
-=======
                 p_IPouts=pitching_record.p_IPouts,
->>>>>>> f1904455
                 p_H=pitching_record.p_H,
                 p_ER=pitching_record.p_ER,
                 p_BB=pitching_record.p_BB,
@@ -359,13 +348,8 @@
         if not row_exists:
             print(
                 f"Row could not be found for: playerid={pitching_record.playerID}, "
-<<<<<<< HEAD
-                f"yearid={pitching_record.yearID}, lgID={pitching_record.lgID}, "
-                f"teamID={pitching_record.teamID}"
-=======
                 f"yearid={pitching_record.yearID}, teamId={pitching_record.teamID}, "
                 f"stint={pitching_record.stint}"
->>>>>>> f1904455
             )
             rows_match = False
 
@@ -428,11 +412,6 @@
         if not row_exists:
             print(f"Row does match for: playerid={row.playerID}")
             rows_match = False
-<<<<<<< HEAD
-        else:
-            print(f"one row down")
-=======
->>>>>>> f1904455
 
     # Commit and close sessions
     sq_session.commit()
@@ -444,8 +423,6 @@
     if not rows_match:
         return "FAILURE: appearances"
     else:
-<<<<<<< HEAD
-=======
         return ""
 
 def compare_existing_fielding_entries():
@@ -502,5 +479,4 @@
     if not rows_match:
         return "FAILURE: fielding"
     else:
->>>>>>> f1904455
         return ""